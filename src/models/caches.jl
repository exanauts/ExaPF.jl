--- conflicted
+++ resolved
@@ -40,27 +40,6 @@
     bus_gen::VI   # Generator-Bus incidence matrix
 end
 
-<<<<<<< HEAD
-function PolarNetworkState(state::PolarNetworkState, device = nothing)
-    if device == CUDADevice()
-        VT = CuVector{Float64}
-    elseif device == CPU()
-        VT = Vector{Float64}
-    else
-        VT = typeof(state.vmag)
-    end
-    return PolarNetworkState{VT}(
-        state.vmag,
-        state.vang,
-        state.pinj,
-        state.qinj,
-        state.pg,
-        state.qg,
-        state.balance,
-        state.dx
-        )
-end
-=======
 function PolarNetworkState{VT}(nbus::Int, ngen::Int, nstates::Int, bus_gen::VI) where {VI, VT}
     # Bus variables
     pbus = xzeros(VT, nbus)
@@ -119,4 +98,3 @@
         iszero(buf.balance) &&
         iszero(buf.dx)
 end
->>>>>>> cdd1860b
