--- conflicted
+++ resolved
@@ -97,11 +97,11 @@
 end
 
 function put(
-    polar::PolarForm{T, VT, AT},
+    polar::PolarForm{T, IT, VT, AT},
     ::State,
     vmag::VT,
     vang::VT,
-) where {T<:Real, VT<:AbstractVector{T}, AT}
+) where {T, IT, VT, AT}
     npv = PS.get(polar.network, PS.NumberOfPVBuses())
     npq = PS.get(polar.network, PS.NumberOfPQBuses())
     nref = PS.get(polar.network, PS.NumberOfSlackBuses())
@@ -139,11 +139,11 @@
 end
 
 function put(
-    polar::PolarForm{T, VT, AT},
+    polar::PolarForm{T, IT, VT, AT},
     ::Control,
     vmag::VT,
     pbus::VT,
-) where {T<:Real, VT<:AbstractVector{T}, AT}
+) where {T, IT, VT, AT}
     npv = PS.get(polar.network, PS.NumberOfPVBuses())
     npq = PS.get(polar.network, PS.NumberOfPQBuses())
     nref = PS.get(polar.network, PS.NumberOfSlackBuses())
@@ -268,7 +268,6 @@
     return pg
 end
 
-<<<<<<< HEAD
 # adjoint implementation of the function above
 function put(polar::PolarForm{T, VT, AT}, ::PS.Generator, ::PS.ActivePower, x, u, p, adj_pg; V=eltype(x)) where {T, VT, AT}
     ngen = PS.get(polar.network, PS.NumberOfGenerators())
@@ -316,9 +315,6 @@
 end
 
 function bounds(polar::PolarForm{T, VT, AT}, ::State) where {T, VT, AT}
-=======
-function bounds(polar::PolarForm{T, IT, VT, AT}, ::State) where {T, IT, VT, AT}
->>>>>>> b06f0a95
     npq = PS.get(polar.network, PS.NumberOfPQBuses())
     return polar.x_min[1:npq], polar.x_max[1:npq]
 end
