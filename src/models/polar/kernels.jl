# Implement kernels for polar formulation

"""
    power_balance(V, Ybus, Sbus, pv, pq)

Assembly residual function for N-R power flow.
In complex form, the balance equations writes

``
g(V) = V * (Y_{bus} * V)^* - S_{bus}
``

# Note
Code adapted from MATPOWER.
"""
function power_balance(V, Ybus, Sbus, pv, pq)
    # form mismatch vector
    mis = V .* conj(Ybus * V) - Sbus
    # form residual vector
    F = [real(mis[pv])
         real(mis[pq])
         imag(mis[pq]) ]
    return F
end

"""
    residual_jacobian(V, Ybus, pv, pq)

Compute the Jacobian w.r.t. the state `x` of the power
balance function [`power_balance`](@ref).

# Note
Code adapted from MATPOWER.
"""
function residual_jacobian(V, Ybus, pv, pq)
    n = size(V, 1)
    Ibus = Ybus*V
    diagV       = sparse(1:n, 1:n, V, n, n)
    diagIbus    = sparse(1:n, 1:n, Ibus, n, n)
    diagVnorm   = sparse(1:n, 1:n, V./abs.(V), n, n)

    dSbus_dVm = diagV * conj(Ybus * diagVnorm) + conj(diagIbus) * diagVnorm
    dSbus_dVa = 1im * diagV * conj(diagIbus - Ybus * diagV)

    j11 = real(dSbus_dVa[[pv; pq], [pv; pq]])
    j12 = real(dSbus_dVm[[pv; pq], pq])
    j21 = imag(dSbus_dVa[pq, [pv; pq]])
    j22 = imag(dSbus_dVm[pq, pq])

    J = [j11 j12; j21 j22]
end

function _state_jacobian(polar::PolarForm)
    pf = polar.network
    ref = polar.network.ref
    pv = polar.network.pv
    pq = polar.network.pq
    n = PS.get(pf, PS.NumberOfBuses())

    Y = pf.Ybus
    # Randomized inputs
    Vre = rand(n)
    Vim = rand(n)
    V = Vre .+ 1im .* Vim
    return residual_jacobian(V, Y, pv, pq)
end
_sparsity_pattern(polar::PolarForm) = findnz(_state_jacobian(polar))

"""
    get_power_injection(fr, v_m, v_a, ybus_re, ybus_im)

Computes the power injection at node `fr`.
In polar form, the power injection at node `i` satisfies
```math
p_{i} = \\sum_{j} v_{i} v_{j} (g_{ij} \\cos(\\theta_i - \\theta_j) + b_{ij} \\sin(\\theta_i - \\theta_j))
```
"""
function get_power_injection(fr, v_m, v_a, ybus_re, ybus_im)
    P = 0.0
    for c in ybus_re.colptr[fr]:ybus_re.colptr[fr+1]-1
        to = ybus_re.rowval[c]
        aij = v_a[fr] - v_a[to]
        P += v_m[fr]*v_m[to]*(ybus_re.nzval[c]*cos(aij) + ybus_im.nzval[c]*sin(aij))
    end
    return P
end

"""
    get_react_injection(fr, v_m, v_a, ybus_re, ybus_im)

Computes the reactive power injection at node `fr`.
In polar form, the power injection at node `i` satisfies
```math
q_{i} = \\sum_{j} v_{i} v_{j} (g_{ij} \\sin(\\theta_i - \\theta_j) - b_{ij} \\cos(\\theta_i - \\theta_j))
```
"""
function get_react_injection(fr::Int, v_m, v_a, ybus_re::Spmat{VI,VT}, ybus_im::Spmat{VI,VT}) where {VT <: AbstractVector, VI<:AbstractVector}
    Q = zero(eltype(v_m))
    for c in ybus_re.colptr[fr]:ybus_re.colptr[fr+1]-1
        to = ybus_re.rowval[c]
        aij = v_a[fr] - v_a[to]
        Q += v_m[fr]*v_m[to]*(ybus_re.nzval[c]*sin(aij) - ybus_im.nzval[c]*cos(aij))
    end
    return Q
end

@kernel function residual_kernel!(F, v_m, v_a,
                                  ybus_re_nzval, ybus_re_colptr, ybus_re_rowval,
                                  ybus_im_nzval, ybus_im_colptr, ybus_im_rowval,
                                  pinj, qinj, pv, pq, nbus)

    npv = size(pv, 1)
    npq = size(pq, 1)

    i = @index(Global, Linear)
    # REAL PV: 1:npv
    # REAL PQ: (npv+1:npv+npq)
    # IMAG PQ: (npv+npq+1:npv+2npq)
    fr = (i <= npv) ? pv[i] : pq[i - npv]
    F[i] -= pinj[fr]
    if i > npv
        F[i + npq] -= qinj[fr]
    end
    @inbounds for c in ybus_re_colptr[fr]:ybus_re_colptr[fr+1]-1
        to = ybus_re_rowval[c]
        aij = v_a[fr] - v_a[to]
        # f_re = a * cos + b * sin
        # f_im = a * sin - b * cos
        coef_cos = v_m[fr]*v_m[to]*ybus_re_nzval[c]
        coef_sin = v_m[fr]*v_m[to]*ybus_im_nzval[c]
        cos_val = cos(aij)
        sin_val = sin(aij)
        F[i] += coef_cos * cos_val + coef_sin * sin_val
        if i > npv
            F[npq + i] += coef_cos * sin_val - coef_sin * cos_val
        end
    end
end

function residual_polar!(F, v_m, v_a,
                         ybus_re, ybus_im,
                         pinj, qinj, pv, pq, nbus)
    npv = length(pv)
    npq = length(pq)
    if isa(F, Array)
        kernel! = residual_kernel!(CPU(), 4)
    else
        kernel! = residual_kernel!(CUDADevice(), 256)
    end
    ev = kernel!(F, v_m, v_a,
                 ybus_re.nzval, ybus_re.colptr, ybus_re.rowval,
                 ybus_im.nzval, ybus_im.colptr, ybus_im.rowval,
                 pinj, qinj, pv, pq, nbus,
                 ndrange=npv+npq)
    wait(ev)
end

@kernel function transfer_kernel!(vmag, vang, pinj, qinj,
                        x, u, pv, pq, ref,
                        ybus_re_nzval, ybus_re_colptr, ybus_re_rowval,
                        ybus_im_nzval, pload, qload)
    i = @index(Global, Linear)
    npv = length(pv)
    npq = length(pq)
    nref = length(ref)

    # PV bus
    if i <= npv
        bus = pv[i]
        qacc = 0
        @inbounds for c in ybus_re_colptr[bus]:ybus_re_colptr[bus+1]-1
            to = ybus_re_rowval[c]
            aij = vang[bus] - vang[to]
            # f_re = a * cos + b * sin
            # f_im = a * sin - b * cos
            coef_cos = vmag[bus]*vmag[to]*ybus_re_nzval[c]
            coef_sin = vmag[bus]*vmag[to]*ybus_im_nzval[c]
            cos_val = cos(aij)
            sin_val = sin(aij)
            qacc += coef_cos * sin_val - coef_sin * cos_val
        end
        qinj[bus] = qacc
        vang[bus] = x[i]
        pinj[bus] = u[nref + i] - pload[bus]
        vmag[bus] = u[nref + npv + i]
    # PQ bus
    elseif i <= npv + npq
        i_pq = i - npv
        bus = pq[i_pq]
        vang[bus] = x[npv+i_pq]
        vmag[bus] = x[npv+npq+i_pq]
        pinj[bus] = - pload[bus]
        qinj[bus] = - qload[bus]
    # REF bus
    else i <= npv + npq + nref
        i_ref = i - npv - npq
        bus = ref[i_ref]
        pacc = 0
        qacc = 0
        @inbounds for c in ybus_re_colptr[bus]:ybus_re_colptr[bus+1]-1
            to = ybus_re_rowval[c]
            aij = vang[bus] - vang[to]
            # f_re = a * cos + b * sin
            # f_im = a * sin - b * cos
            coef_cos = vmag[bus]*vmag[to]*ybus_re_nzval[c]
            coef_sin = vmag[bus]*vmag[to]*ybus_im_nzval[c]
            cos_val = cos(aij)
            sin_val = sin(aij)
            pacc += coef_cos * cos_val + coef_sin * sin_val
            qacc += coef_cos * sin_val - coef_sin * cos_val
        end
        pinj[bus] = pacc
        qinj[bus] = qacc
        vmag[bus] = u[i_ref]
        vang[bus] = 0.0  # reference angle set to 0 by default
    end
end

# Transfer values in (x, u) to buffer
function transfer!(polar::PolarForm, buffer::PolarNetworkState, x, u)
    if isa(x, Array)
        kernel! = transfer_kernel!(CPU(), 1)
        u_ = u
    else
        kernel! = transfer_kernel!(CUDADevice(), 256)
        isa(u, Array) ? u_ = CuArray(u) : u_ = u
    end
    nbus = length(buffer.vmag)
    pv = polar.indexing.index_pv
    pq = polar.indexing.index_pq
    ref = polar.indexing.index_ref
    ev = kernel!(
        buffer.vmag, buffer.vang, buffer.pinj, buffer.qinj,
<<<<<<< HEAD
        x, u_, p,
=======
        x, u,
>>>>>>> f2d4e3fe
        pv, pq, ref,
        polar.ybus_re.nzval, polar.ybus_re.colptr, polar.ybus_re.rowval,
        polar.ybus_im.nzval, polar.active_load, polar.reactive_load,
        ndrange=nbus
    )
    wait(ev)
end

@kernel function active_power_kernel!(
    pg, vmag, vang, pinj, qinj,
    pv, ref, pv_to_gen, ref_to_gen,
    ybus_re_nzval, ybus_re_colptr, ybus_re_rowval,
    ybus_im_nzval, pload
)
    i = @index(Global, Linear)
    npv = length(pv)
    nref = length(ref)
    # Evaluate active power at PV nodes
    if i <= npv
        bus = pv[i]
        i_gen = pv_to_gen[i]
        pg[i_gen] = pinj[bus] + pload[bus]
    # Evaluate active power at slack nodes
    elseif i <= npv + nref
        i_ = i - npv
        bus = ref[i_]
        i_gen = ref_to_gen[i_]
        inj = 0
        @inbounds for c in ybus_re_colptr[bus]:ybus_re_colptr[bus+1]-1
            to = ybus_re_rowval[c]
            aij = vang[bus] - vang[to]
            # f_re = a * cos + b * sin
            # f_im = a * sin - b * cos
            coef_cos = vmag[bus]*vmag[to]*ybus_re_nzval[c]
            coef_sin = vmag[bus]*vmag[to]*ybus_im_nzval[c]
            cos_val = cos(aij)
            sin_val = sin(aij)
            inj += coef_cos * cos_val + coef_sin * sin_val
        end
        pg[i_gen] = inj + pload[bus]
    end
end

# Refresh active power (needed to evaluate objective)
function refresh!(polar::PolarForm, ::PS.Generator, ::PS.ActivePower, buffer::PolarNetworkState)
    if isa(buffer.vmag, Array)
        kernel! = active_power_kernel!(CPU(), 1)
    else
        kernel! = active_power_kernel!(CUDADevice(), 256)
    end
    pv = polar.indexing.index_pv
    pq = polar.indexing.index_pq
    ref = polar.indexing.index_ref
    pv_to_gen = polar.indexing.index_pv_to_gen
    ref_to_gen = polar.indexing.index_ref_to_gen

    range_ = length(pv) + length(ref)

    ev = kernel!(
        buffer.pg,
        buffer.vmag, buffer.vang, buffer.pinj, buffer.qinj,
        pv, ref, pv_to_gen, ref_to_gen,
        polar.ybus_re.nzval, polar.ybus_re.colptr, polar.ybus_re.rowval,
        polar.ybus_im.nzval, polar.active_load,
        ndrange=range_
    )
    wait(ev)
end

@kernel function reactive_power_kernel!(
    qg, vmag, vang, pinj, qinj,
    pv, ref, pv_to_gen, ref_to_gen,
    ybus_re_nzval, ybus_re_colptr, ybus_re_rowval,
    ybus_im_nzval, qload
)
    i = @index(Global, Linear)
    npv = length(pv)
    nref = length(ref)
    # Evaluate reactive power at PV nodes
    if i <= npv
        bus = pv[i]
        i_gen = pv_to_gen[i]
    # Evaluate reactive power at slack nodes
    elseif i <= npv + nref
        i_ = i - npv
        bus = ref[i_]
        i_gen = ref_to_gen[i_]
    end
    inj = 0
    @inbounds for c in ybus_re_colptr[bus]:ybus_re_colptr[bus+1]-1
        to = ybus_re_rowval[c]
        aij = vang[bus] - vang[to]
        # f_re = a * cos + b * sin
        # f_im = a * sin - b * cos
        coef_cos = vmag[bus]*vmag[to]*ybus_re_nzval[c]
        coef_sin = vmag[bus]*vmag[to]*ybus_im_nzval[c]
        cos_val = cos(aij)
        sin_val = sin(aij)
        inj += coef_cos * sin_val - coef_sin * cos_val
    end
    qg[i_gen] = inj + qload[bus]
end

function refresh!(polar::PolarForm, ::PS.Generator, ::PS.ReactivePower, buffer::PolarNetworkState)
    if isa(buffer.vmag, Array)
        kernel! = reactive_power_kernel!(CPU(), 1)
    else
        kernel! = reactive_power_kernel!(CUDADevice(), 256)
    end
    pv = polar.indexing.index_pv
    pq = polar.indexing.index_pq
    ref = polar.indexing.index_ref
    pv_to_gen = polar.indexing.index_pv_to_gen
    ref_to_gen = polar.indexing.index_ref_to_gen

    range_ = length(pv) + length(ref)
    ev = kernel!(
        buffer.qg,
        buffer.vmag, buffer.vang, buffer.pinj, buffer.qinj,
        pv, ref, pv_to_gen, ref_to_gen,
        polar.ybus_re.nzval, polar.ybus_re.colptr, polar.ybus_re.rowval,
        polar.ybus_im.nzval, polar.reactive_load,
        ndrange=range_
    )
    wait(ev)
end

@kernel function load_power_constraint_kernel!(
    g, qg, ref_to_gen, pv_to_gen, nref, npv, shift
)
    i = @index(Global, Linear)
    # Evaluate reactive power at PV nodes
    if i <= npv
        ig = pv_to_gen[i]
        g[i + nref + shift] = qg[ig]
    else i <= npv + nref
        i_ = i - npv
        ig = ref_to_gen[i_]
        g[i_ + shift] = qg[ig]
    end
end
<|MERGE_RESOLUTION|>--- conflicted
+++ resolved
@@ -231,11 +231,7 @@
     ref = polar.indexing.index_ref
     ev = kernel!(
         buffer.vmag, buffer.vang, buffer.pinj, buffer.qinj,
-<<<<<<< HEAD
-        x, u_, p,
-=======
-        x, u,
->>>>>>> f2d4e3fe
+        x, u_,
         pv, pq, ref,
         polar.ybus_re.nzval, polar.ybus_re.colptr, polar.ybus_re.rowval,
         polar.ybus_im.nzval, polar.active_load, polar.reactive_load,
