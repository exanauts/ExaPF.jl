# Power flow module. The implementation is a modification of
# MATPOWER's code. We attach the original MATPOWER's license in makeYbus.m:
#
# MATPOWER
# Copyright (c) 1996-2016, Power Systems Engineering Research Center (PSERC)
# by Ray Zimmerman, PSERC Cornell
#
# Covered by the 3-clause BSD License.
module ExaPF

using CUDA
using CUDA.CUSPARSE
using CUDA.CUSOLVER
using ForwardDiff
using IterativeSolvers
using KernelAbstractions
using Krylov
using LinearAlgebra
using Printf
using SparseArrays
using SparseDiffTools
using TimerOutputs

export solve

# Import submodules
include("helpers.jl")
include("ad.jl")
using .AD
include("algorithms/precondition.jl")
using .Precondition
include("indexes.jl")
using .IndexSet
include("iterative.jl")
using .Iterative
include("parse/parse_mat.jl")
using .ParseMAT
include("parse/parse_psse.jl")
using .ParsePSSE
include("powersystem.jl")
using .PowerSystem

const TIMER = TimerOutput()


struct ConvergenceStatus
    has_converged::Bool
    n_iterations::Int
    norm_residuals::Float64
    n_linear_solves::Int
end


"""
residualFunction

Assembly residual function for N-R power flow
"""
function residualFunction(V, Ybus, Sbus, pv, pq)
    # form mismatch vector
    mis = V .* conj(Ybus * V) - Sbus
    # form residual vector
    F = [real(mis[pv])
         real(mis[pq])
         imag(mis[pq]) ]
    return F
end

function residualFunction_real!(F, v_re, v_im,
                                ybus_re, ybus_im, pinj, qinj, pv, pq, nbus)

    npv = size(pv, 1)
    npq = size(pq, 1)

    # REAL PV
    for i in 1:npv
        fr = pv[i]
        F[i] -= pinj[fr]
        for (j,c) in enumerate(ybus_re.colptr[fr]:ybus_re.colptr[fr+1]-1)
            to = ybus_re.rowval[c]
            F[i] += (v_re[fr]*(v_re[to]*ybus_re.nzval[c] - v_im[to]*ybus_im.nzval[c]) +
                     v_im[fr]*(v_im[to]*ybus_re.nzval[c] + v_re[to]*ybus_im.nzval[c]))
        end
    end

    # REAL PQ
    for i in 1:npq
        fr = pq[i]
        F[npv + i] -= pinj[fr]
        for (j,c) in enumerate(ybus_re.colptr[fr]:ybus_re.colptr[fr+1]-1)
            to = ybus_re.rowval[c]
            F[npv + i] += (v_re[fr]*(v_re[to]*ybus_re.nzval[c] - v_im[to]*ybus_im.nzval[c]) +
                           v_im[fr]*(v_im[to]*ybus_re.nzval[c] + v_re[to]*ybus_im.nzval[c]))
        end
    end

    # IMAG PQ
    for i in 1:npq
        fr = pq[i]
        F[npv + npq + i] -= qinj[fr]
        for (j,c) in enumerate(ybus_re.colptr[fr]:ybus_re.colptr[fr+1]-1)
            to = ybus_re.rowval[c]
            F[npv + npq + i] += (v_im[fr]*(v_re[to]*ybus_re.nzval[c] - v_im[to]*ybus_im.nzval[c]) -
                                 v_re[fr]*(v_im[to]*ybus_re.nzval[c] + v_re[to]*ybus_im.nzval[c]))
        end
    end

    return F
end
function residualFunction_polar_sparsity!(F, v_m, v_a,
                     ybus_re, ybus_im,
                     pinj, qinj, pv, pq, nbus)

    npv = size(pv, 1)
    npq = size(pq, 1)

    for i in 1:length(pv)+length(pq)
        # REAL PQ: (npv+1:npv+npq)
        # IMAG PQ: (npv+npq+1:npv+2npq)
        fr = (i <= npv) ? pv[i] : pq[i - npv]
        F[i] -= pinj[fr]
        if i > npv
            F[i + npq] -= qinj[fr]
        end
        for c in ybus_re.colptr[fr]:ybus_re.colptr[fr+1]-1
            to = ybus_re.rowval[c]
            aij = v_a[fr] - v_a[to]
            # f_re = a * cos + b * sin
            # f_im = a * sin - b * cos
            coef_cos = v_m[fr]*v_m[to]*ybus_re.nzval[c]
            coef_sin = v_m[fr]*v_m[to]*ybus_im.nzval[c]
            cos_val = cos(aij)
            sin_val = sin(aij)
            F[i] += coef_cos * cos_val + coef_sin * sin_val
            if i > npv
                F[npq + i] += coef_cos * sin_val - coef_sin * cos_val
            end
        end
    end
end

@kernel function residual_kernel!(F, v_m, v_a,
                     ybus_re_nzval, ybus_re_colptr, ybus_re_rowval,
                     ybus_im_nzval, ybus_im_colptr, ybus_im_rowval,
                     pinj, qinj, pv, pq, nbus)

    npv = size(pv, 1)
    npq = size(pq, 1)

    i = @index(Global, Linear)
    # REAL PV: 1:npv
    # REAL PQ: (npv+1:npv+npq)
    # IMAG PQ: (npv+npq+1:npv+2npq)
    fr = (i <= npv) ? pv[i] : pq[i - npv]
    F[i] -= pinj[fr]
    if i > npv
        F[i + npq] -= qinj[fr]
    end
    @inbounds for c in ybus_re_colptr[fr]:ybus_re_colptr[fr+1]-1
        to = ybus_re_rowval[c]
        aij = v_a[fr] - v_a[to]
        # f_re = a * cos + b * sin
        # f_im = a * sin - b * cos
        coef_cos = v_m[fr]*v_m[to]*ybus_re_nzval[c]
        coef_sin = v_m[fr]*v_m[to]*ybus_im_nzval[c]
        cos_val = cos(aij)
        sin_val = sin(aij)
        F[i] += coef_cos * cos_val + coef_sin * sin_val
        if i > npv
            F[npq + i] += coef_cos * sin_val - coef_sin * cos_val
        end
    end
end

function residualFunction_polar!(F, v_m, v_a,
                     ybus_re,
                     ybus_im,
                     pinj, qinj, pv, pq, nbus)
    npv = length(pv)
    npq = length(pq)
    if isa(F, Array)
        kernel! = residual_kernel!(CPU(), 4)
    else
        kernel! = residual_kernel!(CUDADevice(), 256)
    end
    ev = kernel!(F, v_m, v_a,
                 ybus_re.nzval, ybus_re.colptr, ybus_re.rowval,
                 ybus_im.nzval, ybus_im.colptr, ybus_im.rowval,
                 pinj, qinj, pv, pq, nbus,
                 ndrange=npv+npq)
    wait(ev)
end

function residualJacobian(V, Ybus, pv, pq)
    n = size(V, 1)
    Ibus = Ybus*V
    diagV       = sparse(1:n, 1:n, V, n, n)
    diagIbus    = sparse(1:n, 1:n, Ibus, n, n)
    diagVnorm   = sparse(1:n, 1:n, V./abs.(V), n, n)

    dSbus_dVm = diagV * conj(Ybus * diagVnorm) + conj(diagIbus) * diagVnorm
    dSbus_dVa = 1im * diagV * conj(diagIbus - Ybus * diagV)

    j11 = real(dSbus_dVa[[pv; pq], [pv; pq]])
    j12 = real(dSbus_dVm[[pv; pq], pq])
    j21 = imag(dSbus_dVa[pq, [pv; pq]])
    j22 = imag(dSbus_dVm[pq, pq])

    J = [j11 j12; j21 j22]
end

# small utils function
function polar!(Vm, Va, V, ::CPU)
    Vm .= abs.(V)
    Va .= angle.(V)
end
function polar!(Vm, Va, V, ::CUDADevice)
    Vm .= CUDA.abs.(V)
    Va .= CUDA.angle.(V)
end

"""
get_power_injection(fr, v_m, v_a, ybus_re, ybus_im)

Computes the power injection at node "fr".
"""
function get_power_injection(fr, v_m, v_a, ybus_re, ybus_im)

    P = 0.0
    for (j,c) in enumerate(ybus_re.colptr[fr]:ybus_re.colptr[fr+1]-1)
        to = ybus_re.rowval[c]
        aij = v_a[fr] - v_a[to]
        P += v_m[fr]*v_m[to]*(ybus_re.nzval[c]*cos(aij) + ybus_im.nzval[c]*sin(aij))
    end

    return P
end

function get_power_injection_partials(fr, v_m, v_a, ybus_re, ybus_im)
    
    nbus = length(v_m)
    dPdVm = zeros(nbus)
    dPdVa = zeros(nbus)
    
    for (j,c) in enumerate(ybus_re.colptr[fr]:ybus_re.colptr[fr+1]-1)
        to = ybus_re.rowval[c]
        aij = v_a[fr] - v_a[to]
        # partials w.r.t "to" buses
        if to != fr
            dPdVm[to] = v_m[fr]*(ybus_re.nzval[c]*cos(aij) + ybus_im.nzval[c]*sin(aij))
            dPdVa[to] = v_m[fr]*v_m[to]*(ybus_re.nzval[c]*sin(aij) - ybus_im.nzval[c]*cos(aij))
        end

        # partial w.r.t "fr" bus
        dPdVm[fr] += v_m[to]*(ybus_re.nzval[c]*cos(aij) + ybus_im.nzval[c]*sin(aij))
        dPdVa[fr] += v_m[to]*v_m[fr]*(-ybus_re.nzval[c]*sin(aij) - ybus_im.nzval[c]*cos(aij))
    end
    return dPdVm, dPdVa
end

"""
get_react_injection(fr, v_m, v_a, ybus_re, ybus_im)

Computes the reactive power injection at node "fr".
"""
function get_react_injection(fr, v_m, v_a, ybus_re, ybus_im)

    Q = 0.0
    for (j,c) in enumerate(ybus_re.colptr[fr]:ybus_re.colptr[fr+1]-1)
        to = ybus_re.rowval[c]
        aij = v_a[fr] - v_a[to]
        Q += v_m[fr]*v_m[to]*(ybus_re.nzval[c]*sin(aij) - ybus_im.nzval[c]*cos(aij))
    end

    return Q
end

function cost_function(pf::PowerSystem.PowerNetwork, x::AbstractArray, u::AbstractArray,
              p::AbstractArray, device=CPU())

    # indexes
    BUS_I, BUS_TYPE, PD, QD, GS, BS, BUS_AREA, VM, VA, BASE_KV, ZONE, VMAX, VMIN,
    LAM_P, LAM_Q, MU_VMAX, MU_VMIN = IndexSet.idx_bus()
    GEN_BUS, PG, QG, QMAX, VG, MBASE, GEN_STATUS, PMAX, PMIN, PC1, PC2, QC1MIN,
    QC2MIN, QC2MAX, RAMP_AGC, RAMP_10, RAMP_30, RAMP_Q, APF, MU_PMAG, MU_PMIN, MU_QMAX,
    MU_QMIN = IndexSet.idx_gen()
    MODEL, STARTUP, SHUTDOWN, NCOST, COST = IndexSet.idx_cost()

    # Set array type
    # For CPU choose Vector and SparseMatrixCSC
    # For GPU choose CuVector and SparseMatrixCSR (CSR!!! Not CSC)
    println("Target set to device $(device)")
    if isa(device, CPU)
        T = Vector
        M = SparseMatrixCSC
        A = Array
    elseif isa(device, CUDADevice)
        T = CuVector
        M = CuSparseMatrixCSR
        A = CuArray
    else
        error("Only `CPU` and `CUDADevice` are supported.")
    end

    # for now, let's just return the sum of all generator power
    vmag, vang, pinj, qinj = ExaPF.PowerSystem.retrieve_physics(pf, x, u, p)

    ref = pf.ref
    pv = pf.pv
    pq = pf.pq
    b2i = pf.bus_to_indexes

    ybus_re, ybus_im = Spmat{T}(pf.Ybus)

    # matpower assumes gens are ordered. Genrator in row i has its cost on row i
    # of the cost table.
    gens = pf.data["gen"]
    baseMVA = pf.data["baseMVA"][1]
    bus = pf.data["bus"]
    cost_data = pf.data["cost"]
    ngens = size(gens)[1]

    # initialize cost
    cost = 0.0

    # iterate generators and check if pv or ref.
    for i = 1:ngens
        # only 2nd degree polynomial implemented for now.
        @assert cost_data[i, MODEL] == 2
        @assert cost_data[i, NCOST] == 3
        genbus = b2i[gens[i, GEN_BUS]]
        bustype = bus[genbus, BUS_TYPE]

        # polynomial coefficients
        c0 = cost_data[i, COST][3]
        c1 = cost_data[i, COST][2]
        c2 = cost_data[i, COST][1]

        if bustype == 2
            cost += c0 + c1*pinj[genbus]*baseMVA + c2*(pinj[genbus]*baseMVA)^2
        elseif bustype == 3
            pinj_ref = get_power_injection(genbus, vmag, vang, ybus_re, ybus_im)
            cost += c0 + c1*pinj_ref*baseMVA + c2*(pinj_ref*baseMVA)^2
        end

    end

    return cost
end

function cost_gradients(pf::PowerSystem.PowerNetwork, x::AbstractArray, u::AbstractArray,
              p::AbstractArray, device=CPU())

    # indexes
    BUS_I, BUS_TYPE, PD, QD, GS, BS, BUS_AREA, VM, VA, BASE_KV, ZONE, VMAX, VMIN,
    LAM_P, LAM_Q, MU_VMAX, MU_VMIN = IndexSet.idx_bus()
    GEN_BUS, PG, QG, QMAX, VG, MBASE, GEN_STATUS, PMAX, PMIN, PC1, PC2, QC1MIN,
    QC2MIN, QC2MAX, RAMP_AGC, RAMP_10, RAMP_30, RAMP_Q, APF, MU_PMAG, MU_PMIN, MU_QMAX,
    MU_QMIN = IndexSet.idx_gen()
    MODEL, STARTUP, SHUTDOWN, NCOST, COST = IndexSet.idx_cost()

    # Set array type
    # For CPU choose Vector and SparseMatrixCSC
    # For GPU choose CuVector and SparseMatrixCSR (CSR!!! Not CSC)
    println("Target set to device $(device)")
    if isa(device, CPU)
        T = Vector
        M = SparseMatrixCSC
        A = Array
    elseif isa(device, CUDADevice)
        T = CuVector
        M = CuSparseMatrixCSR
        A = CuArray
    else
        error("Only `CPU` and `CUDADevice` are supported.")
    end

    # for now, let's just return the sum of all generator power
    vmag, vang, pinj, qinj = ExaPF.PowerSystem.retrieve_physics(pf, x, u, p)

    ref = pf.ref
    pv = pf.pv
    pq = pf.pq
    b2i = pf.bus_to_indexes

    nref = length(ref)
    npv = length(pv)
    npq = length(pq)

    ybus_re, ybus_im = Spmat{T}(pf.Ybus)

    # matpower assumes gens are ordered. Genrator in row i has its cost on row i
    # of the cost table.
    gens = pf.data["gen"]
    baseMVA = pf.data["baseMVA"][1]
    bus = pf.data["bus"]
    cost_data = pf.data["cost"]
    ngens = size(gens)[1]


    dCdx = zeros(length(x))
    dCdu = zeros(length(u))
    
    for i = 1:ngens
        # only 2nd degree polynomial implemented for now.
        @assert cost_data[i, MODEL] == 2
        @assert cost_data[i, NCOST] == 3
        genbus = b2i[gens[i, GEN_BUS]]
        bustype = bus[genbus, BUS_TYPE]

        # polynomial coefficients
        c0 = cost_data[i, COST][3]
        c1 = cost_data[i, COST][2]
        c2 = cost_data[i, COST][1]

        if bustype == 2
            # This is shameful. Cannot think of a better way to do it r.n
            idx_pv = findall(pv.==genbus)[1]
            dCdu[nref + idx_pv] = c1*baseMVA + 2*c2*baseMVA*pinj[genbus]
        elseif bustype == 3
            # let c_i(x, u) = c0 + c1*baseMVA*f(x, u) + c2*(baseMVA*f(x, u))^2
            # c_i'(x, u) = c1*baseMVA*f'(x, u) + 2*c2*baseMVA*f(x, u)*f'(x, u)
            idx_ref = findall(ref.==genbus)[1]
            dPdVm, dPdVa = get_power_injection_partials(genbus, vmag, vang, ybus_re, ybus_im)
            pinj_ref = get_power_injection(genbus, vmag, vang, ybus_re, ybus_im)

            dCdx[1:npq] += c1*baseMVA*dPdVm[pq] + 2*c2*baseMVA*pinj_ref*dPdVm[pq]
            dCdx[npq + 1:2*npq] += c1*baseMVA*dPdVa[pq] + 2*c2*baseMVA*pinj_ref*dPdVa[pq]
            dCdx[2*npq + 1:2*npq + npv] += c1*baseMVA*dPdVa[pv] + 2*c2*baseMVA*pinj_ref*dPdVa[pv]
        
            dCdu[1:nref] += c1*baseMVA*dPdVm[ref] + 2*c2*baseMVA*pinj_ref*dPdVm[ref]
            dCdu[nref + npv + 1:nref + 2*npv] += (c1*baseMVA*dPdVm[pv] 
                                                    + 2*c2*baseMVA*pinj_ref*dPdVm[pv])
        end

    end
    return dCdx, dCdu
end

function solve(pf::PowerSystem.PowerNetwork,
    x::AbstractArray,
    u::AbstractArray,
    p::AbstractArray;
    npartitions=2,
    solver="default",
    tol=1e-6,
    maxiter=20,
    device=CPU()
)
    # Set array type
    # For CPU choose Vector and SparseMatrixCSC
    # For GPU choose CuVector and SparseMatrixCSR (CSR!!! Not CSC)
    println("Target set to device $(device)")
    if isa(device, CPU)
        T = Vector
        M = SparseMatrixCSC
        A = Array
    elseif isa(device, CUDADevice)
        T = CuVector
        M = CuSparseMatrixCSR
        A = CuArray
    else
        error("Only `CPU` and `CUDADevice` are supported.")
    end

    # Retrieve parameter and initial voltage guess
    V = pf.vbus
    data = pf.data
    Ybus = pf.Ybus

    # Convert voltage vector to target
    V = T(V)

    # iteration variables
    iter = 0
    converged = false

    ybus_re, ybus_im = Spmat{T}(Ybus)

    nbus = pf.nbus
    ngen = pf.ngen

    ref = pf.ref
    pv = pf.pv
    pq = pf.pq

    # retrieve ref, pv and pq index
    pv = T(pv)
    pq = T(pq)

    # retrieve power injections
    Sbus = pf.sbus
    pbus = T(real(Sbus))
    qbus = T(imag(Sbus))

    # initiate voltage
    Vm, Va = similar(V, Float64), similar(V, Float64)
    polar!(Vm, Va, V, device)

    # indices
    npv = size(pv, 1);
    npq = size(pq, 1);
    j1 = 1
    j2 = npv
    j3 = j2 + 1
    j4 = j2 + npq
    j5 = j4 + 1
    j6 = j4 + npq

    # form residual function
    F = T(zeros(Float64, npv + 2*npq))
    dx = similar(F)

    # Evaluate residual function
    residualFunction_polar!(F, Vm, Va,
                            ybus_re, ybus_im,
                            pbus, qbus, pv, pq, nbus)
    # Build the AD Jacobian structure
    stateJacobianAD = AD.StateJacobianAD(residualFunction_polar_sparsity!, F, Vm, Va,
                                         ybus_re, ybus_im, pbus, qbus, pv, pq, ref, nbus)
    designJacobianAD = AD.DesignJacobianAD(residualFunction_polar_sparsity!, F, Vm, Va, 
                                           ybus_re, ybus_im, pbus, qbus, pv, pq, ref, nbus)
    J = stateJacobianAD.J
    preconditioner = Precondition.NoPreconditioner()
    if solver != "default"
        nblock = size(J,1) / npartitions
        println("Blocks: $npartitions, Blocksize: n = ", nblock,
                " Mbytes = ", (nblock*nblock*npartitions*8.0)/1024.0/1024.0)
        println("Partitioning...")
        preconditioner = Precondition.Preconditioner(J, npartitions, device)
        println("$npartitions partitions created")
    end

<<<<<<< HEAD
    println("Coloring...")
    @timeit TIMER "Coloring" coloring = T{Int64}(matrix_colors(J))
    ncolors = size(unique(coloring),1)
    println("Number of Jacobian colors: ", ncolors)
    println("Creating JacobianAD...")
    J = M(J)
    stateJacobianAD = AD.StateJacobianAD(J, coloring, F, Vm, Va, pbus, pv, pq, ref)
    designJacobianAD = AD.DesignJacobianAD(J, coloring, F, Vm, Va, pbus, pv, pq, ref)

=======
>>>>>>> 53e257d3
    # check for convergence
    normF = norm(F, Inf)
    @printf("Iteration %d. Residual norm: %g.\n", iter, normF)

    if normF < tol
        converged = true
    end

    linsol_iters = []
    dx = T{Float64}(undef, size(J,1))
    Vapv = view(Va, pv)
    Vapq = view(Va, pq)
    Vmpq = view(Vm, pq)
    dx12 = view(dx, j1:j2)
    dx34 = view(dx, j3:j4)
    dx56 = view(dx, j5:j6)

    @timeit TIMER "Newton" while ((!converged) && (iter < maxiter))

        iter += 1

        @timeit TIMER "Jacobian" begin
            AD.residualJacobianAD!(stateJacobianAD, residualFunction_polar!, Vm, Va,
                                   ybus_re, ybus_im, pbus, qbus, pv, pq, ref, nbus, TIMER)
        end
        J = stateJacobianAD.J
        # J = residualJacobian(V, Ybus, pv, pq)

        # Find descent direction
        n_iters = Iterative.ldiv!(dx, J, F, solver, preconditioner, TIMER)
        push!(linsol_iters, n_iters)
        # Sometimes it is better to move backward
        dx .= -dx

        # update voltage
        @timeit TIMER "Update voltage" begin
            if (npv != 0)
                # Va[pv] .= Va[pv] .+ dx[j1:j2]
                Vapv .= Vapv .+ dx12
            end
            if (npq != 0)
                # Va[pq] .= Va[pq] .+ dx[j3:j4]
                Vapq .= Vapq .+ dx34
                # Vm[pq] .= Vm[pq] .+ dx[j5:j6]
                Vmpq .= Vmpq .+ dx56
            end
        end

        @timeit TIMER "Exponential" V .= Vm .* exp.(1im .* Va)

        @timeit TIMER "Angle and magnitude" begin
            polar!(Vm, Va, V, device)
        end

        F .= 0.0
        @timeit TIMER "Residual function" begin
            residualFunction_polar!(F, Vm, Va,
                ybus_re, ybus_im,
                pbus, qbus, pv, pq, nbus)
        end

        @timeit TIMER "Norm" normF = norm(F, Inf)
        @printf("Iteration %d. Residual norm: %g.\n", iter, normF)

        if normF < tol
            converged = true
        end
    end

    if converged
        @printf("N-R converged in %d iterations.\n", iter)
    else
        @printf("N-R did not converge.\n")
    end

    # update powersystem struct
    # This following 3 lines breaks test (runtests.jl)
    #for i in 1:nbus
    #    pf.vbus[i] = V[i]
    #end

    #for i in 1:length(ref)
    #    bus_idx = ref[i]
    #    pgen = get_power_injection(bus_idx, Vm, Va, ybus_re, ybus_im)
    #    qgen = get_react_injection(bus_idx, Vm, Va, ybus_re, ybus_im)
    #    pf.sbus[bus_idx] = pgen + 1im*qgen
    #end
    # obtain new x vector
    xk = PowerSystem.get_x(pf)

    # Timer outputs display
    show(TIMER)
    reset_timer!(TIMER)
    AD.designJacobianAD!(designJacobianAD, residualFunction_polar!, Vm, Va,
<<<<<<< HEAD
                             ybus_re, ybus_im, pbus, qbus, pv, pq, ref, nbus, TIMER)
    Ju = designJacobianAD.J
    conv = ConvergenceStatus(converged, iter, normF, sum(linsol_iters))
    return xk, J, Ju, conv
=======
                            ybus_re, ybus_im, pbus, qbus, pv, pq, ref, nbus, TIMER)
    conv = ConvergenceStatus(converged, iter, normF, sum(linsol_iters))
    return V, conv, designJacobianAD.J
>>>>>>> 53e257d3
end

# end of module
end<|MERGE_RESOLUTION|>--- conflicted
+++ resolved
@@ -531,18 +531,6 @@
         println("$npartitions partitions created")
     end
 
-<<<<<<< HEAD
-    println("Coloring...")
-    @timeit TIMER "Coloring" coloring = T{Int64}(matrix_colors(J))
-    ncolors = size(unique(coloring),1)
-    println("Number of Jacobian colors: ", ncolors)
-    println("Creating JacobianAD...")
-    J = M(J)
-    stateJacobianAD = AD.StateJacobianAD(J, coloring, F, Vm, Va, pbus, pv, pq, ref)
-    designJacobianAD = AD.DesignJacobianAD(J, coloring, F, Vm, Va, pbus, pv, pq, ref)
-
-=======
->>>>>>> 53e257d3
     # check for convergence
     normF = norm(F, Inf)
     @printf("Iteration %d. Residual norm: %g.\n", iter, normF)
@@ -637,16 +625,10 @@
     show(TIMER)
     reset_timer!(TIMER)
     AD.designJacobianAD!(designJacobianAD, residualFunction_polar!, Vm, Va,
-<<<<<<< HEAD
                              ybus_re, ybus_im, pbus, qbus, pv, pq, ref, nbus, TIMER)
     Ju = designJacobianAD.J
     conv = ConvergenceStatus(converged, iter, normF, sum(linsol_iters))
     return xk, J, Ju, conv
-=======
-                            ybus_re, ybus_im, pbus, qbus, pv, pq, ref, nbus, TIMER)
-    conv = ConvergenceStatus(converged, iter, normF, sum(linsol_iters))
-    return V, conv, designJacobianAD.J
->>>>>>> 53e257d3
 end
 
 # end of module
