--- conflicted
+++ resolved
@@ -504,16 +504,9 @@
     # Set array type
     # For CPU choose Vector and SparseMatrixCSC
     # For GPU choose CuVector and SparseMatrixCSR (CSR!!! Not CSC)
-<<<<<<< HEAD
-    if verbose
-        println("Target set to device $(device)")
-    end
-=======
     if verbose_level >= VERBOSE_LEVEL_LOW
         println("Target set to device $(device)")
     end
-
->>>>>>> 2e91ad4a
     if isa(device, CPU)
         T = Vector
         M = SparseMatrixCSC
@@ -602,16 +595,9 @@
 
     # check for convergence
     normF = norm(F, Inf)
-<<<<<<< HEAD
-    if verbose
-        @printf("Iteration %d. Residual norm: %g.\n", iter, normF)
-    end
-=======
     if verbose_level >= VERBOSE_LEVEL_HIGH
         @printf("Iteration %d. Residual norm: %g.\n", iter, normF)
     end
-
->>>>>>> 2e91ad4a
     if normF < tol
         converged = true
     end
@@ -670,36 +656,21 @@
         end
 
         @timeit TIMER "Norm" normF = norm(F, Inf)
-<<<<<<< HEAD
-        if verbose
-            @printf("Iteration %d. Residual norm: %g.\n", iter, normF)
-        end
-=======
         if verbose_level >= VERBOSE_LEVEL_HIGH
             @printf("Iteration %d. Residual norm: %g.\n", iter, normF)
         end
 
->>>>>>> 2e91ad4a
         if normF < tol
             converged = true
         end
     end
 
-<<<<<<< HEAD
-    if verbose
-    if converged
-        @printf("N-R converged in %d iterations.\n", iter)
-    else
-        @printf("N-R did not converge.\n")
-=======
     if verbose_level >= VERBOSE_LEVEL_HIGH
         if converged
             @printf("N-R converged in %d iterations.\n", iter)
         else
             @printf("N-R did not converge.\n")
         end
->>>>>>> 2e91ad4a
-    end
     end
 
     xk = PowerSystem.get_x(pf, Vm, Va, pbus, qbus)
