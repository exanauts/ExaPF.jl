--- conflicted
+++ resolved
@@ -181,7 +181,6 @@
   return F
 end
 
-<<<<<<< HEAD
 function residualJacobianAD(V, Ybus, # To call non-AD Jacobian
                             F, v_re, v_im,
                             ybus_re, ybus_im, pinj, qinj, pv, pq, nbus)
@@ -243,7 +242,6 @@
       end
     end
     return sparse(J)
-=======
 function residualFunction_polar!(F, v_m, v_a,
                                 ybus_re, ybus_im, pinj, qinj, pv, pq, nbus)
 
@@ -284,7 +282,6 @@
   end
 
   return F
->>>>>>> c4cb4775
 end
 
 
