--- conflicted
+++ resolved
@@ -175,18 +175,10 @@
 end
 
 function residualJacobianAD!(arrays, residualFunction_polar!, v_m, v_a,
-<<<<<<< HEAD
-                             ybus_re, ybus_im, pinj, qinj, pv, pq, ref, nbus, to = nothing)
+                             ybus_re, ybus_im, pinj, qinj, pv, pq, ref, nbus, timer = nothing)
     device = isa(arrays.J, SparseArrays.SparseMatrixCSC) ? CPU() : CUDADevice()
-    @timeit to "Before" begin
-        @timeit to "Setup" begin
-=======
-                             ybus_re, ybus_im, pinj, qinj, pv, pq, nbus, timer = nothing)
-    device = isa(arrays.J, SparseArrays.SparseMatrixCSC) ? CPU() : CUDADevice()
-
     @timeit timer "Before" begin
         @timeit timer "Setup" begin
->>>>>>> 6e5db98d
             nv_m = size(v_m, 1)
             nv_a = size(v_a, 1)
             nmap = size(arrays.map, 1)
@@ -273,11 +265,11 @@
 end
 
 function designJacobianAD!(arrays, residualFunction_polar!, v_m, v_a,
-                             ybus_re, ybus_im, pinj, qinj, pv, pq, ref, nbus, to = nothing)
+                             ybus_re, ybus_im, pinj, qinj, pv, pq, ref, nbus, timer = nothing)
     device = isa(arrays.J, SparseArrays.SparseMatrixCSC) ? CPU() : CUDADevice()
 
-    @timeit to "Before" begin
-        @timeit to "Setup" begin
+    @timeit timer "Before" begin
+        @timeit timer "Setup" begin
             npinj = size(pinj , 1)
             nv_a = size(v_a, 1)
             nmap = size(arrays.map, 1)
@@ -285,14 +277,14 @@
             nblocks=ceil(Int64, nmap/nthreads)
             n = npinj + nv_a
         end
-        @timeit to "Arrays" begin
+        @timeit timer "Arrays" begin
             arrays.x[1:nv_a] .= v_a
             arrays.x[nv_a+1:nv_a+npinj] .= pinj
             arrays.t1sx .= arrays.x
             arrays.t1sF .= 0.0
         end
     end
-    @timeit to "Seeding" begin
+    @timeit timer "Seeding" begin
         if isa(device, CUDADevice)
             CUDA.@sync begin
                 @cuda threads=nthreads blocks=nblocks myseed_kernel_gpu(
@@ -313,7 +305,7 @@
     nblocks=ceil(Int64, nbus/nthreads)
     t1sv_m = isa(arrays.J, SparseArrays.SparseMatrixCSC) ? zeros(eltype(arrays.t1sF), length(v_m)) : CUDA.zeros(eltype(arrays.t1sF), length(v_m))
     t1sv_m .= v_m
-    @timeit to "Function" begin
+    @timeit timer "Function" begin
         residualFunction_polar!(
             arrays.t1sF,
             t1sv_m,
@@ -325,7 +317,7 @@
         )
     end
 
-    @timeit to "Get partials" begin
+    @timeit timer "Get partials" begin
         if isa(device, CUDADevice)
             CUDA.@sync begin
                 @cuda threads=nthreads blocks=nblocks getpartials_gpu(
@@ -340,7 +332,7 @@
             )
         end
     end
-    @timeit to "Uncompress" begin
+    @timeit timer "Uncompress" begin
         # Uncompress matrix. Sparse matrix elements have different names with CUDA
         if arrays.J isa SparseArrays.SparseMatrixCSC
             for i in 1:nmap
@@ -349,7 +341,6 @@
                 end
             end
         end
-<<<<<<< HEAD
         if arrays.J isa CUDA.CUSPARSE.CuSparseMatrixCSR
             CUDA.@sync begin
                 @cuda threads=nthreads blocks=nblocks uncompress(
@@ -362,11 +353,6 @@
             end
         end
         return nothing
-=======
-        compressedJ = M{Float64}(zeros(Float64, ncolor, nmap))
-        t1svarx = view(t1sx, map)
-        return new(J, compressedJ, coloring, t1sseeds, t1sF, x, t1sx, varx, t1svarx, map)
->>>>>>> 6e5db98d
     end
 end
 
