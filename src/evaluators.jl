--- conflicted
+++ resolved
@@ -165,13 +165,8 @@
 
     return ReducedSpaceEvaluator(model, x, p, λ, x_min, x_max, u_min, u_max,
                                  constraints, g_min, g_max,
-<<<<<<< HEAD
-                                 network_cache,
+                                 buffer,
                                  ad, linear_solver, ε_tol)
-=======
-                                 buffer,
-                                 ad, precond, solver, ε_tol)
->>>>>>> b45b6301
 end
 
 n_variables(nlp::ReducedSpaceEvaluator) = length(nlp.u_min)
@@ -183,13 +178,8 @@
     # Transfer x, u, p into the network cache
     transfer!(nlp.model, nlp.buffer, nlp.x, u, nlp.p)
     # Get corresponding point on the manifold
-<<<<<<< HEAD
-    conv = powerflow(nlp.model, jac_x, nlp.network_cache, tol=nlp.ε_tol;
+    conv = powerflow(nlp.model, jac_x, nlp.buffer, tol=nlp.ε_tol;
                      solver=nlp.linear_solver, verbose_level=verbose_level)
-=======
-    conv = powerflow(nlp.model, jac_x, nlp.buffer, tol=nlp.ε_tol;
-                         solver=nlp.solver, preconditioner=nlp.precond, verbose_level=verbose_level)
->>>>>>> b45b6301
     # Update value of nlp.x with new network state
     get!(nlp.model, State(), nlp.x, nlp.buffer)
     # Refresh value of the active power of the generators
