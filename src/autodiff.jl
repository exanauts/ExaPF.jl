
module AutoDiff

<<<<<<< HEAD
using CUDA
using CUDA.CUSPARSE
# using ForwardDiff: Partials, partials, Dual
using ForwardDiff
using KernelAbstractions
=======
>>>>>>> 01b0b9be
using SparseArrays

using CUDA
import CUDA.CUSPARSE
import ForwardDiff
import SparseDiffTools

using ..ExaPF: Spmat, xzeros, State, Control

import Base: show

"""
    AbstractJacobian

Automatic differentiation for the compressed Jacobians of the
constraints `g(x,u)` with respect to the state `x` and the control `u`
(here called design).

TODO: Use dispatch to unify the code of the state and control Jacobian.
This is currently not done because the abstraction of the indexing is not yet resolved.

"""
abstract type AbstractJacobian end
struct StateJacobian <: AbstractJacobian end
struct ControlJacobian <: AbstractJacobian end
abstract type AbstractHessian end
struct StateStateHessian <: AbstractHessian end
struct ControlStateHessian <: AbstractHessian end
struct ControlControlHessian <: AbstractHessian end
t1s{N,V} = ForwardDiff.Dual{Nothing,V, N} where {N,V}
t2s{M,N,V} =  ForwardDiff.Dual{Nothing,t1s{N,V}, M} where {M,N,V}

function _init_seed!(t1sseeds, coloring, ncolor, nmap)
    t1sseedvec = zeros(Float64, ncolor)
    @inbounds for i in 1:nmap
        for j in 1:ncolor
            if coloring[i] == j
                t1sseedvec[j] = 1.0
            end
        end
        t1sseeds[i] = ForwardDiff.Partials{ncolor, Float64}(NTuple{ncolor, Float64}(t1sseedvec))
        t1sseedvec .= 0
    end
end

"""
    Jacobian

Creates an object for the Jacobian

* `J::SMT`: Sparse uncompressed Jacobian to be used by linear solver. This is either of type `SparseMatrixCSC` or `CuSparseMatrixCSR`.
* `compressedJ::MT`: Dense compressed Jacobian used for updating values through AD either of type `Matrix` or `CuMatrix`.
* `coloring::VI`: Row coloring of the Jacobian.
* `t1sseeds::VP`: The seeding vector for AD built based on the coloring.
* `t1sF::VD`: Output array of active (AD) type.
* `x::VT`: Input array of passive type. This includes both state and control.
* `t1sx::VD`: Input array of active type.
* `map::VI`: State and control mapping to array `x`
* `varx::SubT`: View of `map` on `x`
* `t1svarx::SubD`: Active (AD) view of `map` on `x`
"""
struct Jacobian{VI, VT, MT, SMT, VP, VD, SubT, SubD}
    J::SMT
    compressedJ::MT
    coloring::VI
    t1sseeds::VP
    t1sF::VD
    x::VT
    t1sx::VD
    map::VI
    # Cache views on x and its dual vector to avoid reallocating on the GPU
    varx::SubT
    t1svarx::SubD
    function Jacobian(structure, F, v_m, v_a, ybus_re, ybus_im, pinj, qinj, pv, pq, ref, nbus, type)
        nv_m = length(v_m)
        nv_a = length(v_a)
        npbus = length(pinj)
        nref = length(ref)
        if F isa Array
            VI = Vector{Int}
            VT = Vector{Float64}
            MT = Matrix{Float64}
            SMT = SparseMatrixCSC
            A = Vector
        elseif F isa CUDA.CuArray
            VI = CUDA.CuVector{Int}
            VT = CUDA.CuVector{Float64}
            MT = CUDA.CuMatrix{Float64}
            SMT = CUSPARSE.CuSparseMatrixCSR
            A = CUDA.CuVector
        else
            error("Wrong array type ", typeof(F))
        end

        map = VI(structure.map)
        nmap = length(structure.map)
        # Need a host arrays for the sparsity detection below
        spmap = Vector(map)
        hybus_re = Spmat{Vector{Int}, Vector{Float64}}(ybus_re)
        hybus_im = Spmat{Vector{Int}, Vector{Float64}}(ybus_im)
        n = nv_a
        Yre = SparseMatrixCSC{Float64,Int64}(n, n, hybus_re.colptr, hybus_re.rowval, hybus_re.nzval)
        Yim = SparseMatrixCSC{Float64,Int64}(n, n, hybus_im.colptr, hybus_im.rowval, hybus_im.nzval)
        Y = Yre .+ 1im .* Yim
        # Randomized inputs
        Vre = Float64.([i for i in 1:n])
        Vim = Float64.([i for i in n+1:2*n])
        V = Vre .+ 1im .* Vim
        if isa(type, StateJacobian)
            variable = State()
        else
            variable = Control()
        end
        J = structure.sparsity(variable, V, Y, pv, pq, ref)
        coloring = VI(SparseDiffTools.matrix_colors(J))
        ncolor = size(unique(coloring),1)
        if F isa CUDA.CuArray
            J = CUSPARSE.CuSparseMatrixCSR(J)
        end
        t1s{N} = ForwardDiff.Dual{Nothing,Float64, N} where N
        if isa(type, StateJacobian)
            x = VT(zeros(Float64, nv_m + nv_a))
            t1sx = A{t1s{ncolor}}(x)
            t1sF = A{t1s{ncolor}}(zeros(Float64, nmap))
            t1sseeds = A{ForwardDiff.Partials{ncolor,Float64}}(undef, nmap)
            _init_seed!(t1sseeds, coloring, ncolor, nmap)
            compressedJ = MT(zeros(Float64, ncolor, nmap))
            varx = view(x, map)
            t1svarx = view(t1sx, map)
        elseif isa(type, ControlJacobian)
            x = VT(zeros(Float64, npbus + nv_a))
            t1sx = A{t1s{ncolor}}(x)
            t1sF = A{t1s{ncolor}}(zeros(Float64, length(F)))
            t1sseeds = A{ForwardDiff.Partials{ncolor,Float64}}(undef, nmap)
            _init_seed!(t1sseeds, coloring, ncolor, nmap)
            compressedJ = MT(zeros(Float64, ncolor, length(F)))
            varx = view(x, map)
            t1svarx = view(t1sx, map)
        else
            error("Unsupported Jacobian type. Must be either ControlJacobian or StateJacobian.")
        end

        VP = typeof(t1sseeds)
        VD = typeof(t1sx)
        return new{VI, VT, MT, SMT, VP, VD, typeof(varx), typeof(t1svarx)}(
            J, compressedJ, coloring, t1sseeds, t1sF, x, t1sx, map, varx, t1svarx
        )
    end
end

"""
    seed_kernel!(t1sseeds::AbstractArray{ForwardDiff.Partials{N,V}}, varx, t1svarx::AbstractArray{ForwardDiff.Dual{T,V,N}}, nbus) where {T,V,N}

Calling the seeding kernel

"""
<<<<<<< HEAD
function seed_kernel!(t1sseeds::AbstractArray{ForwardDiff.Partials{N,V}}, varx, t1svarx::AbstractArray{ForwardDiff.Dual{T,V,N}}, nbus) where {T,V,N}
    # seed_kernel_cpu!(t1svarx, varx, t1sseeds)
    tupseeds=NTuple{length(t1sseeds),ForwardDiff.Partials{N,V}}(t1sseeds)
    inds = 1:length(t1svarx)
    t1svarx[inds] .= ForwardDiff.Dual{T,V,N}.(view(varx, inds), getindex.(Ref(tupseeds), inds))
=======
function seed_kernel_cpu!(
    duals::AbstractArray{ForwardDiff.Dual{T,V,N}}, x,
    seeds::AbstractArray{ForwardDiff.Partials{N,V}}
) where {T,V,N}
    for i in 1:size(duals,1)
        duals[i] = ForwardDiff.Dual{T,V,N}(x[i], seeds[i])
    end
end

"""
    seed_kernel_gpu!

Seeding on GPU parallelized over the `ncolor` number of duals

"""
function seed_kernel_gpu!(
    duals::AbstractArray{ForwardDiff.Dual{T,V,N}}, x,
    seeds::AbstractArray{ForwardDiff.Partials{N,V}}
) where {T,V,N}
    index = (blockIdx().x - 1) * blockDim().x + threadIdx().x
    stride = blockDim().x * gridDim().x
    for i in index:stride:size(duals,1)
        duals[i] = ForwardDiff.Dual{T,V,N}(x[i], seeds[i])
    end
end

"""
    seed_kernel!

Calling the GPU seeding kernel

"""
function seed_kernel!(t1sseeds::CUDA.CuVector{ForwardDiff.Partials{N,V}}, varx, t1svarx, nbus) where {N, V}
    nthreads = 256
    nblocks = div(nbus, nthreads, RoundUp)
    CUDA.@sync begin
        CUDA.@cuda threads=nthreads blocks=nblocks seed_kernel_gpu!(
            t1svarx,
            varx,
            t1sseeds,
        )
    end
end

"""
    seed_kernel!(t1sseeds::Vector{ForwardDiff.Partials{N,V}}, varx, t1svarx, nbus) where {N, V}

Calling the CPU seeding kernel

"""
function seed_kernel!(t1sseeds::Vector{ForwardDiff.Partials{N,V}}, varx, t1svarx, nbus) where {N, V}
    seed_kernel_cpu!(t1svarx, varx, t1sseeds)
>>>>>>> 01b0b9be
end

"""
    getpartials_kernel_cpu!(compressedJ, t1sF)

Extract the partials from the AutoDiff dual type on the CPU and put it in the
compressed Jacobian

"""
function getpartials_kernel_cpu!(compressedJ, t1sF)
    for i in 1:size(t1sF,1) # Go over outputs
        compressedJ[:, i] .= ForwardDiff.partials.(t1sF[i]).values
    end
end

"""
    getpartials_kernel_gpu!(compressedJ, t1sF)

Extract the partials from the AutoDiff dual type on the GPU and put it in the
compressed Jacobian

"""
function getpartials_kernel_gpu!(compressedJ, t1sF)
    index = (blockIdx().x - 1) * blockDim().x + threadIdx().x
    stride = blockDim().x * gridDim().x
    for i in index:stride:size(t1sF, 1) # Go over outputs
        for j in eachindex(ForwardDiff.partials.(t1sF[i]).values)
            @inbounds compressedJ[j, i] = ForwardDiff.partials.(t1sF[i]).values[j]
        end
    end
end

"""
    getpartials_kernel!(compressedJ::CuArray{T, 2}, t1sF, nbus) where T

Calling the GPU partial extraction kernel

"""
function getpartials_kernel!(compressedJ::CUDA.CuArray{T, 2}, t1sF, nbus) where T
    nthreads = 256
    nblocks = div(nbus, nthreads, RoundUp)
    CUDA.@sync begin
        CUDA.@cuda threads=nthreads blocks=nblocks getpartials_kernel_gpu!(
            compressedJ,
            t1sF
        )
    end
end

"""
    getpartials_kernel!(compressedJ::Array{T, 2}, t1sF, nbus) where T

Calling the CPU partial extraction kernel

"""
function getpartials_kernel!(compressedJ::Array{T, 2}, t1sF, nbus) where T
    getpartials_kernel_cpu!(compressedJ, t1sF)
end

"""
    uncompress_kernel_gpu!(J_nzVal, J_rowPtr, J_colVal, compressedJ, coloring, nmap)

Uncompress the compressed Jacobian matrix from `compressedJ` to sparse CSR on
the GPU. Only bitarguments are allowed for the kernel.
(for GPU only) TODO: should convert to @kernel
"""
function uncompress_kernel_gpu!(J_nzVal, J_rowPtr, J_colVal, compressedJ, coloring, nmap)
    index = (blockIdx().x - 1) * blockDim().x + threadIdx().x
    stride = blockDim().x * gridDim().x
    for i in index:stride:nmap
        for j in J_rowPtr[i]:J_rowPtr[i+1]-1
            @inbounds J_nzVal[j] = compressedJ[coloring[J_colVal[j]], i]
        end
    end
end

"""
    uncompress_kernel!(J::SparseArrays.SparseMatrixCSC, compressedJ, coloring)

Uncompress the compressed Jacobian matrix from `compressedJ` to sparse CSC on
the CPU.
"""
function uncompress_kernel!(J::SparseArrays.SparseMatrixCSC, compressedJ, coloring)
    # CSC is column oriented: nmap is equal to number of columns
    nmap = size(J, 2)
    @assert(maximum(coloring) == size(compressedJ,1))
    for i in 1:nmap
        for j in J.colptr[i]:J.colptr[i+1]-1
            @inbounds J.nzval[j] = compressedJ[coloring[i], J.rowval[j]]
        end
    end
end

"""
    uncompress_kernel!(J::CUDA.CUSPARSE.CuSparseMatrixCSR, compressedJ, coloring)

Uncompress the compressed Jacobian matrix from `compressedJ` to sparse CSC on
the GPU by calling the kernel [`uncompress_kernel_gpu!`](@ref).
"""
function uncompress_kernel!(J::CUSPARSE.CuSparseMatrixCSR, compressedJ, coloring)
    # CSR is row oriented: nmap is equal to number of rows
    nmap = size(J, 1)
    nthreads = 256
    nblocks = div(nmap, nthreads, RoundUp)
    CUDA.@sync begin
        CUDA.@cuda threads=nthreads blocks=nblocks uncompress_kernel_gpu!(
                J.nzVal,
                J.rowPtr,
                J.colVal,
                compressedJ,
                coloring, nmap
        )
    end
end

"""
    residual_jacobian!(arrays::StateJacobian,
                        residual_polar!,
                        v_m, v_a, ybus_re, ybus_im, pinj, qinj, pv, pq, ref, nbus,
                        timer = nothing)

Update the sparse Jacobian entries using AutoDiff. No allocations are taking place in this function.

* `arrays::StateJacobian`: Factory created Jacobian object to update
* `residual_polar`: Primal function
* `v_m, v_a, ybus_re, ybus_im, pinj, qinj, pv, pq, ref, nbus`: Inputs both
  active and passive parameters. Active inputs are mapped to `x` via the preallocated views.

"""
function residual_jacobian!(arrays::Jacobian,
                             residual_polar!,
                             v_m, v_a, ybus_re, ybus_im, pinj, qinj, pv, pq, ref, nbus,
                             type::AbstractJacobian)
    nvbus = length(v_m)
    ninj = length(pinj)
    if isa(type, StateJacobian)
        arrays.x[1:nvbus] .= v_m
        arrays.x[nvbus+1:2*nvbus] .= v_a
        arrays.t1sx .= arrays.x
        arrays.t1sF .= 0.0
    elseif isa(type, ControlJacobian)
        arrays.x[1:nvbus] .= v_m
        arrays.x[nvbus+1:nvbus+ninj] .= pinj
        arrays.t1sx .= arrays.x
        arrays.t1sF .= 0.0
    else
        error("Unsupported Jacobian structure")
    end

    seed_kernel!(arrays.t1sseeds, arrays.varx, arrays.t1svarx, nbus)

    if isa(type, StateJacobian)
        residual_polar!(
            arrays.t1sF,
            view(arrays.t1sx, 1:nvbus),
            view(arrays.t1sx, nvbus+1:2*nvbus),
            ybus_re, ybus_im,
            pinj, qinj,
            pv, pq, nbus
        )
    elseif isa(type, ControlJacobian)
        residual_polar!(
            arrays.t1sF,
            view(arrays.t1sx, 1:nvbus),
            v_a,
            ybus_re, ybus_im,
            view(arrays.t1sx, nvbus+1:nvbus+ninj), qinj,
            pv, pq, nbus
        )
    else
        error("Unsupported Jacobian structure")
    end

    getpartials_kernel!(arrays.compressedJ, arrays.t1sF, nbus)
    uncompress_kernel!(arrays.J, arrays.compressedJ, arrays.coloring)

    return nothing
end

function Base.show(io::IO, jacobian::AbstractJacobian)
    ncolor = size(unique(jacobian.coloring), 1)
    print(io, "Number of Jacobian colors: ", ncolor)
end

"""
    StateHessianAD

Creates an object for the state Jacobian

* `J::SMT`: Sparse uncompressed Jacobian to be used by linear solver. This is either of type `SparseMatrixCSC` or `CuSparseMatrixCSR`.
* `compressedJ::MT`: Dense compressed Jacobian used for updating values through AD either of type `Matrix` or `CuMatrix`.
* `coloring::VI`: Row coloring of the Jacobian.
* `t1sseeds::VP`: The seeding vector for AD built based on the coloring.
* `t1sF::VD`: Output array of active (AD) type.
* `x::VT`: Input array of passive type. This includes both state and control.
* `t1sx::VD`: Input array of active type.
* `map::VI`: State and control mapping to array `x`
* `varx::SubT`: View of `map` on `x`
* `t1svarx::SubD`: Active (AD) view of `map` on `x`
"""
struct Hessian{VI, VT, MT, SMT, VP, VP2, VD, SubT, SubD}
    H::SMT
    compressedH::MT
    coloring::VI
    t1sseeds::VP
    t2sseeds::VP2
    t2sF::VD
    x::VT
    t2sx::VD
    map::VI
    # Cache views on x and its dual vector to avoid reallocating on the GPU
    varx::SubT
    t2svarx::SubD
    function Hessian(F, v_m, v_a, ybus_re, ybus_im, pinj, qinj, pv, pq, ref, nbus, type)
        nv_m = size(v_m, 1)
        nv_a = size(v_a, 1)
        if F isa Array
            VI = Vector{Int}
            VT = Vector{Float64}
            MT = Matrix{Float64}
            SMT = SparseMatrixCSC
            A = Vector
        elseif F isa CuArray
            VI = CuVector{Int}
            VT = CuVector{Float64}
            MT = CuMatrix{Float64}
            SMT = CuSparseMatrixCSR
            A = CuVector
        else
            error("Wrong array type ", typeof(F))
        end

        mappv = [i + nv_m for i in pv]
        mappq = [i + nv_m for i in pq]
        # Ordering for x is (θ_pv, θ_pq, v_pq)
        map = VI(vcat(mappv, mappq, pq))
        nmap = size(map,1)

        # Used for sparsity detection with randomized inputs
        function residualJacobian(V, Ybus, pv, pq)
            n = size(V, 1)
            Ibus = Ybus*V
            diagV       = sparse(1:n, 1:n, V, n, n)
            diagIbus    = sparse(1:n, 1:n, Ibus, n, n)
            diagVnorm   = sparse(1:n, 1:n, V./abs.(V), n, n)

            dSbus_dVm = diagV * conj(Ybus * diagVnorm) + conj(diagIbus) * diagVnorm
            dSbus_dVa = 1im * diagV * conj(diagIbus - Ybus * diagV)

            j11 = real(dSbus_dVa[[pv; pq], [pv; pq]])
            j12 = real(dSbus_dVm[[pv; pq], pq])
            j21 = imag(dSbus_dVa[pq, [pv; pq]])
            j22 = imag(dSbus_dVm[pq, pq])

            J = [j11 j12; j21 j22]
        end

        # Need a host arrays for the sparsity detection below
        spmap = Vector(map)
        hybus_re = Spmat{Vector{Int}, Vector{Float64}}(ybus_re)
        hybus_im = Spmat{Vector{Int}, Vector{Float64}}(ybus_im)
        n = nv_a
        Yre = SparseMatrixCSC{Float64,Int64}(n, n, hybus_re.colptr, hybus_re.rowval, hybus_re.nzval)
        Yim = SparseMatrixCSC{Float64,Int64}(n, n, hybus_im.colptr, hybus_im.rowval, hybus_im.nzval)
        Y = Yre .+ 1im .* Yim
        # Randomized inputs
        Vre = Float64.([i for i in 1:n])
        Vim = Float64.([i for i in n+1:2*n])
        V = Vre .+ 1im .* Vim
        J = residualJacobian(V, Y, pv, pq)
        coloring = VI(matrix_colors(J))
        ncolor = size(unique(coloring),1)
        if F isa CuArray
            J = CuSparseMatrixCSR(J)
        end
        H = copy(J)   
        x = VT(zeros(Float64, nv_m + nv_a))
        t2sx = A{t2s{1,ncolor,Float64}}(x)
        t2sF = A{t2s{1,ncolor,Float64}}(zeros(Float64, nmap))
        t1sseeds = A{ForwardDiff.Partials{ncolor,Float64}}(undef, nmap)
        t2sseeds = A{ForwardDiff.Partials{1,t1s{ncolor,Float64}}}(undef, nmap)
        _init_seed!(t1sseeds, coloring, ncolor, nmap)

        compressedH = MT(zeros(Float64, ncolor, nmap))
        nthreads=256
        nblocks=ceil(Int64, nmap/nthreads)
        # Views
        varx = view(x, map)
        t2svarx = view(t2sx, map)
        VP = typeof(t1sseeds)
        VP2 = typeof(t2sseeds)
        VD = typeof(t2sx)
        return new{VI, VT, MT, SMT, VP, VP2, VD, typeof(varx), typeof(t2svarx)}(
            H, compressedH, coloring, t1sseeds, t2sseeds, t2sF, x, t2sx, map, varx, t2svarx
        )
    end
end
function getpartials(compressedH::Array{T, 2}, t2sF) where T
    for i in 1:length(t2sF)
        compressedH[:,i] .= t2sF[i].partials[1].partials
    end
end

function seed_kernel!(lambda::AbstractVector,
t1sseeds::AbstractArray{ForwardDiff.Partials{N,V}}, varx, t2svarx::AbstractArray{ForwardDiff.Dual{T,t1s{N,V},M}}) where {T,V,M,N}
    n = length(varx)
    partiallambda = ForwardDiff.Partials{1,t1s{N,V}}.(NTuple{1,t1s{N,V}}.(t1s{N,V}.(lambda)))
    # List of vectors to compute H*v off. Here it is only lambda.
    seedlambda=NTuple{1,ForwardDiff.Partials{M,t1s{N,V}}}(partiallambda[1:1])
    tupt1sseeds=NTuple{length(t1sseeds),ForwardDiff.Partials{N,V}}(t1sseeds)
    seed_inds = 1:n
    dual_inds = seed_inds
    t1svarx = ForwardDiff.Dual{T,V,N}.(view(varx, dual_inds), getindex.(Ref(tupt1sseeds), seed_inds))
    t2svarx[dual_inds] .= ForwardDiff.Dual{T,t1s{N,V},M}.(view(t1svarx, dual_inds), getindex.(Ref(seedlambda), 1:M))
end

function residual_hessian_vecprod!(arrays::Hessian,
                             residual_polar!,
                             v_m, v_a, ybus_re, ybus_im, pinj, qinj, pv, pq, ref, nbus,
                             lambda::AbstractVector, type::AbstractHessian)
    nv_m = size(v_m, 1)
    nv_a = size(v_a, 1)
    nmap = size(arrays.map, 1)
    n = nv_m + nv_a
    arrays.x[1:nv_m] .= v_m
    arrays.x[nv_m+1:nv_m+nv_a] .= v_a
    arrays.t2sx .= arrays.x
    arrays.t2sF .= 0.0

    seed_kernel!(lambda, arrays.t1sseeds, arrays.varx, arrays.t2svarx)

    residual_polar!(
        arrays.t2sF,
        view(arrays.t2sx, 1:nv_m),
        view(arrays.t2sx, nv_m+1:nv_m+nv_a),
        ybus_re, ybus_im,
        pinj, qinj,
        pv, pq, nbus
    )

    getpartials(arrays.compressedH, arrays.t2sF)
    uncompress_kernel!(arrays.H, arrays.compressedH, arrays.coloring)
    return nothing
end

end<|MERGE_RESOLUTION|>--- conflicted
+++ resolved
@@ -1,14 +1,6 @@
 
 module AutoDiff
 
-<<<<<<< HEAD
-using CUDA
-using CUDA.CUSPARSE
-# using ForwardDiff: Partials, partials, Dual
-using ForwardDiff
-using KernelAbstractions
-=======
->>>>>>> 01b0b9be
 using SparseArrays
 
 using CUDA
@@ -165,66 +157,11 @@
 Calling the seeding kernel
 
 """
-<<<<<<< HEAD
 function seed_kernel!(t1sseeds::AbstractArray{ForwardDiff.Partials{N,V}}, varx, t1svarx::AbstractArray{ForwardDiff.Dual{T,V,N}}, nbus) where {T,V,N}
     # seed_kernel_cpu!(t1svarx, varx, t1sseeds)
     tupseeds=NTuple{length(t1sseeds),ForwardDiff.Partials{N,V}}(t1sseeds)
     inds = 1:length(t1svarx)
     t1svarx[inds] .= ForwardDiff.Dual{T,V,N}.(view(varx, inds), getindex.(Ref(tupseeds), inds))
-=======
-function seed_kernel_cpu!(
-    duals::AbstractArray{ForwardDiff.Dual{T,V,N}}, x,
-    seeds::AbstractArray{ForwardDiff.Partials{N,V}}
-) where {T,V,N}
-    for i in 1:size(duals,1)
-        duals[i] = ForwardDiff.Dual{T,V,N}(x[i], seeds[i])
-    end
-end
-
-"""
-    seed_kernel_gpu!
-
-Seeding on GPU parallelized over the `ncolor` number of duals
-
-"""
-function seed_kernel_gpu!(
-    duals::AbstractArray{ForwardDiff.Dual{T,V,N}}, x,
-    seeds::AbstractArray{ForwardDiff.Partials{N,V}}
-) where {T,V,N}
-    index = (blockIdx().x - 1) * blockDim().x + threadIdx().x
-    stride = blockDim().x * gridDim().x
-    for i in index:stride:size(duals,1)
-        duals[i] = ForwardDiff.Dual{T,V,N}(x[i], seeds[i])
-    end
-end
-
-"""
-    seed_kernel!
-
-Calling the GPU seeding kernel
-
-"""
-function seed_kernel!(t1sseeds::CUDA.CuVector{ForwardDiff.Partials{N,V}}, varx, t1svarx, nbus) where {N, V}
-    nthreads = 256
-    nblocks = div(nbus, nthreads, RoundUp)
-    CUDA.@sync begin
-        CUDA.@cuda threads=nthreads blocks=nblocks seed_kernel_gpu!(
-            t1svarx,
-            varx,
-            t1sseeds,
-        )
-    end
-end
-
-"""
-    seed_kernel!(t1sseeds::Vector{ForwardDiff.Partials{N,V}}, varx, t1svarx, nbus) where {N, V}
-
-Calling the CPU seeding kernel
-
-"""
-function seed_kernel!(t1sseeds::Vector{ForwardDiff.Partials{N,V}}, varx, t1svarx, nbus) where {N, V}
-    seed_kernel_cpu!(t1svarx, varx, t1sseeds)
->>>>>>> 01b0b9be
 end
 
 """
@@ -495,10 +432,10 @@
         Vim = Float64.([i for i in n+1:2*n])
         V = Vre .+ 1im .* Vim
         J = residualJacobian(V, Y, pv, pq)
-        coloring = VI(matrix_colors(J))
+        coloring = VI(SparseDiffTools.matrix_colors(J))
         ncolor = size(unique(coloring),1)
-        if F isa CuArray
-            J = CuSparseMatrixCSR(J)
+        if F isa CUDA.CuArray
+            J = CUSPARSE.CuSparseMatrixCSR(J)
         end
         H = copy(J)   
         x = VT(zeros(Float64, nv_m + nv_a))
