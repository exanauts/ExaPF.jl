--- conflicted
+++ resolved
@@ -67,7 +67,7 @@
 * `varx::SubT`: View of `map` on `x`
 * `t1svarx::SubD`: Active (AD) view of `map` on `x`
 """
-struct Jacobian{VI, VT, MT, SMT, VP, VD, SubT, SubD} 
+struct Jacobian{VI, VT, MT, SMT, VP, VD, SubT, SubD}
     J::SMT
     compressedJ::MT
     coloring::VI
@@ -79,258 +79,6 @@
     # Cache views on x and its dual vector to avoid reallocating on the GPU
     varx::SubT
     t1svarx::SubD
-<<<<<<< HEAD
-end
-
-function StateJacobian(F, v_m, v_a, ybus_re, ybus_im, pinj, qinj, pv, pq, ref, nbus)
-    nv_m = size(v_m, 1)
-    nv_a = size(v_a, 1)
-    if F isa Array
-        VI = Vector{Int}
-        VT = Vector{Float64}
-        MT = Matrix{Float64}
-        SMT = SparseMatrixCSC
-        A = Vector
-    elseif F isa CuArray
-        VI = CuVector{Int}
-        VT = CuVector{Float64}
-        MT = CuMatrix{Float64}
-        SMT = CuSparseMatrixCSR
-        A = CuVector
-    else
-        error("Wrong array type ", typeof(F))
-    end
-
-    mappv = [i + nv_m for i in pv]
-    mappq = [i + nv_m for i in pq]
-    # Ordering for x is (θ_pv, θ_pq, v_pq)
-    map = VI(vcat(mappv, mappq, pq))
-    nmap = size(map,1)
-
-    # Used for sparsity detection with randomized inputs
-    function residual_jacobian(V, Ybus, pv, pq)
-        n = size(V, 1)
-        Ibus = Ybus*V
-        diagV       = sparse(1:n, 1:n, V, n, n)
-        diagIbus    = sparse(1:n, 1:n, Ibus, n, n)
-        diagVnorm   = sparse(1:n, 1:n, V./abs.(V), n, n)
-
-        dSbus_dVm = diagV * conj(Ybus * diagVnorm) + conj(diagIbus) * diagVnorm
-        dSbus_dVa = 1im * diagV * conj(diagIbus - Ybus * diagV)
-
-        j11 = real(dSbus_dVa[[pv; pq], [pv; pq]])
-        j12 = real(dSbus_dVm[[pv; pq], pq])
-        j21 = imag(dSbus_dVa[pq, [pv; pq]])
-        j22 = imag(dSbus_dVm[pq, pq])
-
-        J = [j11 j12; j21 j22]
-    end
-
-    # Need a host arrays for the sparsity detection below
-    spmap = Vector(map)
-    hybus_re = Spmat{Vector{Int}, Vector{Float64}}(ybus_re)
-    hybus_im = Spmat{Vector{Int}, Vector{Float64}}(ybus_im)
-    n = nv_a
-    Yre = SparseMatrixCSC{Float64,Int64}(n, n, hybus_re.colptr, hybus_re.rowval, hybus_re.nzval)
-    Yim = SparseMatrixCSC{Float64,Int64}(n, n, hybus_im.colptr, hybus_im.rowval, hybus_im.nzval)
-    Y = Yre .+ 1im .* Yim
-    # Randomized inputs
-    Vre = Float64.([i for i in 1:n])
-    Vim = Float64.([i for i in n+1:2*n])
-    V = Vre .+ 1im .* Vim
-    J = residual_jacobian(V, Y, pv, pq)
-    coloring = VI(matrix_colors(J))
-    ncolor = size(unique(coloring),1)
-    if F isa CuArray
-        J = CuSparseMatrixCSR(J)
-    end
-    t1s{N} = ForwardDiff.Dual{Nothing,Float64, N} where N
-    x = VT(zeros(Float64, nv_m + nv_a))
-    t1sx = A{t1s{ncolor}}(x)
-    t1sF = A{t1s{ncolor}}(zeros(Float64, nmap))
-
-    t1sseeds = A{ForwardDiff.Partials{ncolor,Float64}}(undef, nmap)
-    _init_seed!(t1sseeds, coloring, ncolor, nmap)
-
-    compressedJ = MT(zeros(Float64, ncolor, nmap))
-    # Views
-    varx = view(x, map)
-    t1svarx = view(t1sx, map)
-    VP = typeof(t1sseeds)
-    VD = typeof(t1sx)
-    return StateJacobian{VI, VT, MT, SMT, VP, VD, typeof(varx), typeof(t1svarx)}(
-        J, compressedJ, coloring, t1sseeds, t1sF, x, t1sx, map, varx, t1svarx
-    )
-end
-
-function StateJacobian(jac::StateJacobian, device)
-    ncolor = size(unique(jac.coloring),1)
-    t1s{N} = ForwardDiff.Dual{Nothing,Float64, N} where N
-    if device == CUDADevice()
-        VI = CuVector{Int}
-        VT = CuVector{Float64}
-        MT = CuMatrix{Float64}
-        SMT = CuSparseMatrixCSR
-        A = CuVector
-        VD = A{t1s{ncolor}}
-        VP = A{ForwardDiff.Partials{ncolor,Float64}}
-    end
-    if device == CPU()
-        VI = Vector{Int}
-        VT = Vector{Float64}
-        MT = Matrix{Float64}
-        SMT = SparseMatrixCSC
-        A = Vector
-        VD = A{t1s{ncolor}}
-        VP = A{ForwardDiff.Partials{ncolor,Float64}}
-    end
-    map = VI(jac.map)
-    x = VT(jac.x)
-    t1sx = VD(jac.t1sx)
-    varx = view(x, map)
-    t1svarx = view(t1sx, map)
-    return StateJacobian{VI, VT, MT, SMT, VP, VD, typeof(varx), typeof(t1svarx)}(
-        jac.J,
-        jac.compressedJ,
-        jac.coloring,
-        jac.t1sseeds,
-        jac.t1sF,
-        x,
-        t1sx,
-        map,
-        varx,
-        t1svarx
-    )
-end
-
-"""
-    ControlJacobian
-
-Creates an object for the control Jacobian.
-
-* `J::SMT`: Sparse uncompressed Jacobian to be used by linear solver. This is either of type `SparseMatrixCSC` or `CuSparseMatrixCSR`.
-* `compressedJ::MT`: Dense compressed Jacobian used for updating values through AD either of type `Matrix` or `CuMatrix`.
-* `coloring::VI`: Row coloring of the Jacobian.
-* `t1sseeds::VP`: The seeding vector for AD built based on the coloring.
-* `t1sF::VD`: Output array of active (AD) type.
-* `x::VT`: Input array of passive type. This includes both state and control.
-* `t1sx::VD`: Input array of active type.
-* `map::VI`: State and control mapping to array `x`
-* `varx::SubT`: View of `map` on `x`
-* `t1svarx::SubD`: Active (AD) view of `map` on `x`
-"""
-struct ControlJacobian{VI, VT, MT, SMT, VP, VD, SubT, SubD} <: AbstractJacobian
-    J::SMT
-    compressedJ::MT
-    coloring::VI
-    t1sseeds::VP
-    t1sF::VD
-    x::VT
-    t1sx::VD
-    map::VI
-    # Cache views on x and its dual vector to avoid reallocating on the GPU
-    varx::SubT
-    t1svarx::SubD
-end
-
-function ControlJacobian(F, v_m, v_a, ybus_re, ybus_im, pinj, qinj, pv, pq, ref, nbus)
-    nv_m = size(v_m, 1)
-    nv_a = size(v_a, 1)
-    npbus = size(pinj, 1)
-    nref = size(ref, 1)
-    if F isa Array
-        VI = Vector{Int}
-        VT = Vector{Float64}
-        MT = Matrix{Float64}
-        SMT = SparseMatrixCSC
-        A = Vector
-    elseif F isa CuArray
-        VI = CuVector{Int}
-        VT = CuVector{Float64}
-        MT = CuMatrix{Float64}
-        SMT = CuSparseMatrixCSR
-        A = CuVector
-    else
-        error("Wrong array type ", typeof(F))
-    end
-
-    mappv =  [i + nv_a for i in pv]
-    map = VI(vcat(ref, mappv, pv))
-    nmap = size(map,1)
-
-    # Used for sparsity detection with randomized inputs
-    function residual_jacobian(V, Ybus, pinj, qinj, ref, pv, pq)
-        n = size(V, 1)
-        Ibus = Ybus*V
-        diagV       = sparse(1:n, 1:n, V, n, n)
-        diagIbus    = sparse(1:n, 1:n, Ibus, n, n)
-        diagVnorm   = sparse(1:n, 1:n, V./abs.(V), n, n)
-
-        dSbus_dVm = diagV * conj(Ybus * diagVnorm) + conj(diagIbus) * diagVnorm
-        dSbus_dpbus = diagV * conj(Ybus * diagVnorm) + conj(diagIbus) * diagVnorm
-
-        j11 = real(dSbus_dVm[[pv; pq], [ref; pv; pv]])
-        j21 = imag(dSbus_dVm[pq, [ref; pv; pv]])
-        J = [j11; j21]
-    end
-
-    # Need a host arrays for the sparsity detection below
-    spmap = Vector(map)
-    hybus_re = Spmat{Vector{Int}, Vector{Float64}}(ybus_re)
-    hybus_im = Spmat{Vector{Int}, Vector{Float64}}(ybus_im)
-    n = nv_a
-    Yre = SparseMatrixCSC{Float64,Int64}(n, n, hybus_re.colptr, hybus_re.rowval, hybus_re.nzval)
-    Yim = SparseMatrixCSC{Float64,Int64}(n, n, hybus_im.colptr, hybus_im.rowval, hybus_im.nzval)
-    Y = Yre .+ 1im .* Yim
-    # Randomized inputs
-    Vre = Float64.([i for i in 1:n])
-    Vim = Float64.([i for i in n+1:2*n])
-    V = Vre .+ 1im .* Vim
-    J = residual_jacobian(V, Y, pinj, qinj, ref, pv, pq)
-    coloring = VI(matrix_colors(J))
-    ncolor = size(unique(coloring),1)
-    if F isa CuArray
-        J = CuSparseMatrixCSR(J)
-    end
-    t1s{N} = ForwardDiff.Dual{Nothing,Float64, N} where N
-    x = xzeros(VT, npbus + nv_a)
-    t1sx = A{t1s{ncolor}}(x)
-    t1sF = A{t1s{ncolor}}(zeros(Float64, length(F)))
-    t1sseeds = A{ForwardDiff.Partials{ncolor,Float64}}(undef, nmap)
-    _init_seed!(t1sseeds, coloring, ncolor, nmap)
-
-    compressedJ = MT(zeros(Float64, ncolor, length(F)))
-    # Views
-    varx = view(x, map)
-    t1svarx = view(t1sx, map)
-    VP = typeof(t1sseeds)
-    VD = typeof(t1sx)
-    return ControlJacobian{VI, VT, MT, SMT, VP, VD, typeof(varx), typeof(t1svarx)}(
-        J, compressedJ, coloring, t1sseeds, t1sF, x, t1sx, map, varx, t1svarx
-    )
-end
-
-function ControlJacobian(jac::ControlJacobian, device)
-    ncolor = size(unique(jac.coloring),1)
-    t1s{N} = ForwardDiff.Dual{Nothing,Float64, N} where N
-    if device == CUDADevice()
-        VI = CuVector{Int}
-        VT = CuVector{Float64}
-        MT = CuMatrix{Float64}
-        SMT = CuSparseMatrixCSR
-        A = CuVector
-        VD = A{t1s{ncolor}}
-        VP = A{ForwardDiff.Partials{ncolor,Float64}}
-    end
-    if device == CPU()
-        VI = Vector{Int}
-        VT = Vector{Float64}
-        MT = Matrix{Float64}
-        SMT = SparseMatrixCSC
-        A = Vector
-        VD = A{t1s{ncolor}}
-        VP = A{ForwardDiff.Partials{ncolor,Float64}}
-=======
     function Jacobian(structure, F, v_m, v_a, ybus_re, ybus_im, pinj, qinj, pv, pq, ref, nbus, type)
         nv_m = length(v_m)
         nv_a = length(v_a)
@@ -373,7 +121,7 @@
             J = CuSparseMatrixCSR(J)
         end
         t1s{N} = ForwardDiff.Dual{Nothing,Float64, N} where N
-        if isa(type, StateJacobian) 
+        if isa(type, StateJacobian)
             x = VT(zeros(Float64, nv_m + nv_a))
             t1sx = A{t1s{ncolor}}(x)
             t1sF = A{t1s{ncolor}}(zeros(Float64, nmap))
@@ -382,7 +130,7 @@
             compressedJ = MT(zeros(Float64, ncolor, nmap))
             varx = view(x, map)
             t1svarx = view(t1sx, map)
-        elseif isa(type, ControlJacobian) 
+        elseif isa(type, ControlJacobian)
             x = VT(zeros(Float64, npbus + nv_a))
             t1sx = A{t1s{ncolor}}(x)
             t1sF = A{t1s{ncolor}}(zeros(Float64, length(F)))
@@ -400,7 +148,6 @@
         return new{VI, VT, MT, SMT, VP, VD, typeof(varx), typeof(t1svarx)}(
             J, compressedJ, coloring, t1sseeds, t1sF, x, t1sx, map, varx, t1svarx
         )
->>>>>>> cdd1860b
     end
     map = VI(jac.map)
     x = VT(jac.x)
@@ -615,7 +362,7 @@
                              type::AbstractJacobian)
     nvbus = length(v_m)
     ninj = length(pinj)
-    if isa(type, StateJacobian) 
+    if isa(type, StateJacobian)
         arrays.x[1:nvbus] .= v_m
         arrays.x[nvbus+1:2*nvbus] .= v_a
         arrays.t1sx .= arrays.x
