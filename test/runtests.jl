using LinearAlgebra
using Random
using SparseArrays
using Test
using TimerOutputs
using CUDA

Random.seed!(2713)

# This is a problem of the code right now. It can only set once per as
# this variable is used in macros to generate the code at compile time.
# This implies we cannot both test gpu and cpu code here.
target = "cpu"
using ExaPF
import ExaPF: Parse, PowerSystem

case = "case14.raw"
nblocks = 8
# case = "ACTIVSg70K.raw"
# nblocks = 5000
@testset "Powerflow residuals and Jacobian" begin
    # read data
    to = TimerOutputs.TimerOutput()
    datafile = joinpath(dirname(@__FILE__), case)
    data = Parse.parse_raw(datafile)
    BUS_B, BUS_AREA, BUS_VM, BUS_VA, BUS_NVHI, BUS_NVLO, BUS_EVHI,
    BUS_EVLO, BUS_TYPE = Parse.idx_bus()
    bus = data["BUS"]
    nbus = size(bus, 1)

    # obtain V0 from raw data
    V = Array{Complex{Float64}}(undef, nbus)
    T = Vector
    for i in 1:nbus
        V[i] = bus[i, BUS_VM]*exp(1im * pi/180 * bus[i, BUS_VA])
    end

    # form Y matrix
    Ybus, Yf_br, Yt_br, Yf_tr, Yt_tr = PowerSystem.makeYbus(data);

    Vm = abs.(V)
    Va = angle.(V)
    bus = data["BUS"]
    gen = data["GENERATOR"]
    load = data["LOAD"]
    nbus = size(bus, 1)
    ngen = size(gen, 1)
    nload = size(load, 1)

    ybus_re, ybus_im = ExaPF.Spmat{T}(Ybus)
    SBASE = data["CASE IDENTIFICATION"][1]
    Sbus = PowerSystem.assembleSbus(gen, load, SBASE, nbus)
    pbus = real(Sbus)
    qbus = imag(Sbus)

    ref, pv, pq = PowerSystem.bustypeindex(bus, gen)
    npv = size(pv, 1);
    npq = size(pq, 1);

    @testset "Computing residuals" begin
        F = zeros(Float64, npv + 2*npq)
        # First compute a reference value for resisual computed at V
        F♯ = ExaPF.residualFunction(V, Ybus, Sbus, pv, pq)
        # residual_polar! uses only binary types as this function is meant
        # to be deported on the GPU
        ExaPF.residualFunction_polar!(F, Vm, Va,
            ybus_re.nzval, ybus_re.colptr, ybus_re.rowval,
            ybus_im.nzval, ybus_im.colptr, ybus_im.rowval,
            pbus, qbus, pv, pq, nbus)
        @test F ≈ F♯
    end
    @testset "Computing Jacobian of residuals" begin
        F = zeros(Float64, npv + 2*npq)
        # Compute Jacobian at point V manually and use it as reference
        J = ExaPF.residualJacobian(V, Ybus, pv, pq)
        J♯ = copy(J)

        # Then, create a JacobianAD object
        coloring = ExaPF.matrix_colors(J)
        jacobianAD = ExaPF.AD.JacobianAD(J, coloring, F, Vm, Va, pv, pq)
        # and compute Jacobian with ForwardDiff
        ExaPF.AD.residualJacobianAD!(
            jacobianAD, ExaPF.residualFunction_polar!, Vm, Va,
            ybus_re, ybus_im, pbus, qbus, pv, pq, nbus, to)
        @test jacobianAD.J ≈ J♯
    end
end

@testset "Wrapping of iterative solvers" begin
    n, m = 32, 32
    # Add a diagonal term for conditionning
    A = randn(n, m) + 15I
    x♯ = randn(m)
    b = A * x♯
    # Be careful: all algorithms work with sparse matrix
    As = sparse(A)
    precond = ExaPF.Precondition.Preconditioner(As, 2)
    to = TimerOutputs.TimerOutput()

    # First test the custom implementation of BICGSTAB
    @testset "BICGSTAB" begin
        # Need to update preconditioner before resolution
        ExaPF.Precondition.update(As, precond, to)
        P = precond.P
        x_sol, n_iters = ExaPF.Iterative.bicgstab(As, b, P, zeros(m), to)
        @test n_iters <= m
        @test x_sol ≈ x♯
    end
    @testset "Interface for iterative algorithm ($algo)" for algo in [
        "bicgstab", "bicgstab_ref", "gmres"]
        x_sol = zeros(m)
        n_iters = ExaPF.Iterative.ldiv!(x_sol, As, b, algo, precond, to)
        @test n_iters <= m
        @test x_sol ≈ x♯
    end
end

@testset "Powerflow CPU" begin
    # Include code to run power flow equation
    datafile = joinpath(dirname(@__FILE__), case)
    # Direct solver
    # Create a network object:
    pf = ExaPF.PowerSystem.PowerNetwork(datafile)
    # Note: Reference BICGSTAB in IterativeSolvers
    @testset "Powerflow solver $precond" for precond in ["default", "gmres", "dqgmres", "bicgstab_ref", "bicgstab"]
        sol, has_conv, res = solve(pf, nblocks, precond)
        @test has_conv
        @test res < 1e-6
    end
end

## TODO: This throws warnings because the cpu version ran before.
if has_cuda_gpu()
    target = CUDADevice()
    @testset "Powerflow GPU" begin
        # Include code to run power flow equation
        datafile = joinpath(dirname(@__FILE__), case)
        pf = ExaPF.PowerSystem.PowerNetwork(datafile)
<<<<<<< HEAD
        @testset "Powerflow solver $precond" for precond in ["default", "bicgstab"]
            sol, conv, res = solve(pf, 2, precond, device=target)
=======
        @testset "Powerflow solver $precond" for precond in ["default", "dqgmres", "bicgstab"]
            sol, conv, res = solve(pf, nblocks, precond)
>>>>>>> fff1e070
            @test conv
            @test res < 1e-6
        end
    end
end

# # Not working yet. Will check whether Ipopt and reduced method match in objective
# @testset "rgm_3bus" begin
#    include("../scripts/rgm_3bus.jl")
#    @show red_cost = cfun(xk, uk, p)
#    include("../scripts/ipopt.jl")
#    @show ipopt_cost = cfun(xk, uk, p)
#    gap = abs(red_cost - ipopt_cost)
#    println("gap = abs(red_cost - ipopt_cost): $gap = abs($red_cost - $ipopt_cost)")
#    @test gap ≈ 0.0
# end

# @testset "rgm_3bus_ref" begin
#    include("../scripts/rgm_3bus_ref.jl")
#    @show red_cost = cfun(xk, uk, p)
#    include("../scripts/ipopt_ref.jl")
#    @show ipopt_cost = cfun(xk, uk, p)
#    gap = abs(red_cost - ipopt_cost)
#    println("gap = abs(red_cost - ipopt_cost): $gap = abs($red_cost - $ipopt_cost)")
#    @test gap ≈ 0.0
# end<|MERGE_RESOLUTION|>--- conflicted
+++ resolved
@@ -1,3 +1,4 @@
+using KernelAbstractions
 using LinearAlgebra
 using Random
 using SparseArrays
@@ -136,13 +137,8 @@
         # Include code to run power flow equation
         datafile = joinpath(dirname(@__FILE__), case)
         pf = ExaPF.PowerSystem.PowerNetwork(datafile)
-<<<<<<< HEAD
-        @testset "Powerflow solver $precond" for precond in ["default", "bicgstab"]
-            sol, conv, res = solve(pf, 2, precond, device=target)
-=======
         @testset "Powerflow solver $precond" for precond in ["default", "dqgmres", "bicgstab"]
-            sol, conv, res = solve(pf, nblocks, precond)
->>>>>>> fff1e070
+            sol, conv, res = solve(pf, nblocks, precond, device=target)
             @test conv
             @test res < 1e-6
         end
