if has_cuda_gpu()
    DEVICES = [CPU(), CUDADevice()]
else
    DEVICES = [CPU()]
end
datafile = joinpath(dirname(@__FILE__), "data", "case9.m")
pf = PowerSystem.PowerNetwork(datafile, 1)

@testset "ReducedSpaceEvaluator $device" for device in DEVICES
    println("Device: $device")
<<<<<<< HEAD
    datafile = joinpath(dirname(@__FILE__), "data", "case9.m")
    pf = PowerSystem.PowerNetwork(datafile, 1)
=======
>>>>>>> 62786df2
    polar = PolarForm(pf, device)
    x0 = ExaPF.initial(polar, State())
    u0 = ExaPF.initial(polar, Control())
    p = ExaPF.initial(polar, Parameters())

    constraints = Function[ExaPF.state_constraint, ExaPF.power_constraints]
    print("Constructor\t")
    nlp = @time ExaPF.ReducedSpaceEvaluator(polar, x0, u0, p; constraints=constraints)

    # Test consistence
    n = ExaPF.n_variables(nlp)
    m = ExaPF.n_constraints(nlp)
    @test n == length(u0)
    @test isless(nlp.u_min, nlp.u_max)
    @test isless(nlp.x_min, nlp.x_max)
    @test isless(nlp.g_min, nlp.g_max)
    @test length(nlp.g_min) == m

    u = u0
    # Update nlp to stay on manifold
    print("Update   \t")
    @time ExaPF.update!(nlp, u)
    # Compute objective
    print("Objective\t")
    c = @time ExaPF.objective(nlp, u)
    @test isa(c, Real)
    # Compute gradient of objective
    g = similar(u)
    fill!(g, 0)
    print("Gradient \t")
    @time ExaPF.gradient!(nlp, g, u)

    # Constraint
    ## Evaluation of the constraints
    g = zeros(m)
    print("Constrt \t")
    @time ExaPF.constraint!(nlp, g, u)
    ## Evaluation of the Jacobian
    print("Jacobian\t")
    J = @time ExaPF.jacobian!(nlp, u)
    # @info("j", J)
end<|MERGE_RESOLUTION|>--- conflicted
+++ resolved
@@ -8,11 +8,6 @@
 
 @testset "ReducedSpaceEvaluator $device" for device in DEVICES
     println("Device: $device")
-<<<<<<< HEAD
-    datafile = joinpath(dirname(@__FILE__), "data", "case9.m")
-    pf = PowerSystem.PowerNetwork(datafile, 1)
-=======
->>>>>>> 62786df2
     polar = PolarForm(pf, device)
     x0 = ExaPF.initial(polar, State())
     u0 = ExaPF.initial(polar, Control())
