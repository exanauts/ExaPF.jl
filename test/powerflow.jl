--- conflicted
+++ resolved
@@ -30,13 +30,8 @@
             algo = LinSolver(precond)
             xk = copy(x0)
             nlp = ExaPF.ReducedSpaceEvaluator(polar, xk, uk, p;
-<<<<<<< HEAD
                                               ε_tol=tolerance, linear_solver=algo)
-            convergence = @time ExaPF.update!(nlp, uk; verbose_level=ExaPF.VERBOSE_LEVEL_NONE)
-=======
-                                              ε_tol=tolerance, solver="$precond", npartitions=npartitions)
             convergence = ExaPF.update!(nlp, uk; verbose_level=ExaPF.VERBOSE_LEVEL_NONE)
->>>>>>> b45b6301
             @test convergence.has_converged
             @test convergence.norm_residuals < tolerance
             @test convergence.n_iterations == 2
