--- conflicted
+++ resolved
@@ -5,7 +5,7 @@
 using ForwardDiff
 using LinearAlgebra
 using Printf
-using UnicodePlots
+#using UnicodePlots
 
 # Include the linesearch here for now
 import ExaPF: ParseMAT, PowerSystem, IndexSet
@@ -85,13 +85,7 @@
     return delta_u
 end
 
-<<<<<<< HEAD
 function check_convergence(rk, u, u_min, u_max; eps=1e-4)
-    
-=======
-function check_convergence(rk, u, u_min, u_max; eps=1e-5)
-
->>>>>>> 2e91ad4a
     dim = length(rk)
 
     for i=1:dim
@@ -142,7 +136,6 @@
     return min(alpha_x, alpha_u)
 end
 
-<<<<<<< HEAD
 # given limit alpha, compute costs along a direction.
 
 function cost_direction(pf, x, u, p, delta_u, alpha_max, alpha_dav; points=10)
@@ -160,17 +153,14 @@
         costs[k] = c
         k += 1
     end
-    plt = lineplot(alphas, costs, title = "Cost along alpha", width=80);
+    #plt = lineplot(alphas, costs, title = "Cost along alpha", width=80);
     # plot a vertical line for Davidon's alpha
     alpha_dav_vert = alpha_dav*ones(points)
-    scatterplot!(plt, alpha_dav_vert, costs)
-    println(plt)
-
-end
-
-
-=======
->>>>>>> 2e91ad4a
+    #scatterplot!(plt, alpha_dav_vert, costs)
+    #println(plt)
+
+end
+
 @testset "Two-stage OPF" begin
     datafile = joinpath(dirname(@__FILE__), "data", "case9.m")
     pf = PowerSystem.PowerNetwork(datafile, 1)
@@ -246,22 +236,15 @@
         println("Delta_u norm: ", norm(delta_u))
         println(delta_u)
         uk = uk + step*delta_u
-<<<<<<< HEAD
-        
-=======
 
         println("Gradient norm: ", norm(grad))
->>>>>>> 2e91ad4a
         norm_grad = norm(grad)
 
         iter += 1
     end
     ExaPF.PowerSystem.print_state(pf, xk, uk, p)
-<<<<<<< HEAD
-    plt = lineplot(cost_history[1:iter - 1], title = "Cost history", width=80);
-    println(plt)
-
-=======
+    #plt = lineplot(cost_history[1:iter - 1], title = "Cost history", width=80);
+    #println(plt)
+
     return
->>>>>>> 2e91ad4a
 end