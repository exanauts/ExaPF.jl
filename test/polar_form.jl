--- conflicted
+++ resolved
@@ -134,10 +134,7 @@
             zygradg = ExaPF.flow_constraints_grad(polar, cache, weights)
             # Verify  ForwardDiff and Zygote agree on the gradient
             @test isapprox(adgradg, fdgradg)
-<<<<<<< HEAD
-            # This breads because of issue #89
-=======
->>>>>>> d0f2cb02
+            # This breaks because of issue #89
             @test_broken isapprox(adgradg, zygradg)
         end
     end
